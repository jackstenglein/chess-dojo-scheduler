{
    "name": "frontend",
    "version": "0.1.0",
    "private": true,
    "dependencies": {
<<<<<<< HEAD
        "@aldabil/react-scheduler": "^2.7.0",
        "@aws-amplify/auth": "^5.2.0",
=======
        "@aldabil/react-scheduler": "^2.7.2",
        "@aws-amplify/auth": "^5.1.14",
>>>>>>> 6a69fe75
        "@emotion/react": "^11.10.6",
        "@emotion/styled": "^11.10.6",
        "@mliebelt/pgn-viewer": "^1.6.3",
        "@mui/base": "^5.0.0-alpha.122",
        "@mui/icons-material": "^5.11.11",
        "@mui/lab": "^5.0.0-alpha.123",
        "@mui/material": "^5.11.14",
        "@mui/x-data-grid": "^5.17.26",
        "@mui/x-date-pickers": "^6.0.2",
        "@testing-library/jest-dom": "^5.16.5",
        "@testing-library/react": "^14.0.0",
        "@testing-library/user-event": "^14.4.3",
        "@types/jest": "^29.5.0",
        "@types/node": "^18.15.10",
        "@types/react": "^18.0.29",
        "@types/react-dom": "^18.0.8",
        "aws-amplify": "^5.0.20",
        "date-fns": "^2.29.3",
        "react": "^18.2.0",
        "react-copy-to-clipboard": "^5.1.0",
        "react-dom": "^18.2.0",
        "react-google-button": "^0.7.2",
        "react-material-ui-carousel": "^3.4.2",
        "react-minimal-pie-chart": "^8.4.0",
        "react-router-dom": "^6.4.2",
        "react-scripts": "5.0.1",
        "react-tooltip": "^4.4.3",
        "typescript": "^4.8.4",
        "uuid": "^9.0.0",
        "web-vitals": "^3.3.0"
    },
    "scripts": {
        "start": "react-scripts start",
        "build": "react-scripts build",
        "test": "react-scripts test",
        "eject": "react-scripts eject"
    },
    "eslintConfig": {
        "extends": [
            "react-app",
            "react-app/jest"
        ]
    },
    "browserslist": {
        "production": [
            ">0.2%",
            "not dead",
            "not op_mini all"
        ],
        "development": [
            "last 1 chrome version",
            "last 1 firefox version",
            "last 1 safari version"
        ]
    },
    "devDependencies": {
        "@types/react-copy-to-clipboard": "^5.0.4",
        "@types/uuid": "^9.0.1"
    }
}<|MERGE_RESOLUTION|>--- conflicted
+++ resolved
@@ -3,13 +3,8 @@
     "version": "0.1.0",
     "private": true,
     "dependencies": {
-<<<<<<< HEAD
-        "@aldabil/react-scheduler": "^2.7.0",
+        "@aldabil/react-scheduler": "^2.7.2",
         "@aws-amplify/auth": "^5.2.0",
-=======
-        "@aldabil/react-scheduler": "^2.7.2",
-        "@aws-amplify/auth": "^5.1.14",
->>>>>>> 6a69fe75
         "@emotion/react": "^11.10.6",
         "@emotion/styled": "^11.10.6",
         "@mliebelt/pgn-viewer": "^1.6.3",
