--- conflicted
+++ resolved
@@ -4,13 +4,8 @@
     "private": true,
     "dependencies": {
         "@aldabil/react-scheduler": "^2.7.0",
-<<<<<<< HEAD
         "@aws-amplify/auth": "^5.1.14",
-        "@emotion/react": "^11.10.5",
-=======
-        "@aws-amplify/auth": "^5.1.13",
         "@emotion/react": "^11.10.6",
->>>>>>> a4130734
         "@emotion/styled": "^11.10.6",
         "@mliebelt/pgn-viewer": "^1.6.3",
         "@mui/base": "^5.0.0-alpha.121",
