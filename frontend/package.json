{
    "name": "frontend",
    "version": "0.1.0",
    "private": true,
    "dependencies": {
        "@aldabil/react-scheduler": "^2.5.13",
        "@aws-amplify/auth": "^5.1.13",
        "@emotion/react": "^11.10.5",
        "@emotion/styled": "^11.10.6",
        "@mliebelt/pgn-viewer": "^1.6.3",
        "@mui/icons-material": "^5.11.11",
        "@mui/lab": "^5.0.0-alpha.123",
        "@mui/material": "^5.11.13",
        "@mui/x-data-grid": "^5.17.10",
        "@mui/x-date-pickers": "^5.0.6",
        "@testing-library/jest-dom": "^5.16.5",
        "@testing-library/react": "^14.0.0",
<<<<<<< HEAD
        "@testing-library/user-event": "^13.5.0",
        "@types/jest": "^29.5.0",
=======
        "@testing-library/user-event": "^14.4.3",
        "@types/jest": "^27.5.2",
>>>>>>> 24309e42
        "@types/node": "^16.18.2",
        "@types/react": "^18.0.28",
        "@types/react-dom": "^18.0.8",
        "aws-amplify": "^5.0.19",
        "date-fns": "^2.29.3",
        "react": "^18.2.0",
        "react-dom": "^18.2.0",
        "react-google-button": "^0.7.2",
        "react-material-ui-carousel": "^3.4.2",
        "react-minimal-pie-chart": "^8.4.0",
        "react-router-dom": "^6.4.2",
        "react-scripts": "5.0.1",
        "react-tooltip": "^4.4.3",
        "typescript": "^5.0.2",
        "uuid": "^9.0.0",
        "web-vitals": "^2.1.4"
    },
    "scripts": {
        "start": "react-scripts start",
        "build": "react-scripts build",
        "test": "react-scripts test",
        "eject": "react-scripts eject"
    },
    "eslintConfig": {
        "extends": [
            "react-app",
            "react-app/jest"
        ]
    },
    "browserslist": {
        "production": [
            ">0.2%",
            "not dead",
            "not op_mini all"
        ],
        "development": [
            "last 1 chrome version",
            "last 1 firefox version",
            "last 1 safari version"
        ]
    },
    "devDependencies": {
        "@types/uuid": "^9.0.1"
    }
}<|MERGE_RESOLUTION|>--- conflicted
+++ resolved
@@ -15,13 +15,8 @@
         "@mui/x-date-pickers": "^5.0.6",
         "@testing-library/jest-dom": "^5.16.5",
         "@testing-library/react": "^14.0.0",
-<<<<<<< HEAD
-        "@testing-library/user-event": "^13.5.0",
+        "@testing-library/user-event": "^14.4.3",
         "@types/jest": "^29.5.0",
-=======
-        "@testing-library/user-event": "^14.4.3",
-        "@types/jest": "^27.5.2",
->>>>>>> 24309e42
         "@types/node": "^16.18.2",
         "@types/react": "^18.0.28",
         "@types/react-dom": "^18.0.8",
