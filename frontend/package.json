--- conflicted
+++ resolved
@@ -18,13 +18,8 @@
         "@testing-library/react": "^14.0.0",
         "@testing-library/user-event": "^14.4.3",
         "@types/jest": "^29.5.0",
-<<<<<<< HEAD
         "@types/node": "^18.15.10",
-        "@types/react": "^18.0.28",
-=======
-        "@types/node": "^18.15.3",
         "@types/react": "^18.0.29",
->>>>>>> 6b184148
         "@types/react-dom": "^18.0.8",
         "aws-amplify": "^5.0.20",
         "date-fns": "^2.29.3",
