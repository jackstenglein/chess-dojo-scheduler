{
    "name": "frontend",
    "version": "0.1.0",
    "private": true,
    "dependencies": {
        "@aldabil/react-scheduler": "^2.7.2",
        "@aws-amplify/auth": "^5.1.14",
        "@emotion/react": "^11.10.6",
        "@emotion/styled": "^11.10.6",
        "@mliebelt/pgn-viewer": "^1.6.3",
        "@mui/base": "^5.0.0-alpha.122",
        "@mui/icons-material": "^5.11.11",
        "@mui/lab": "^5.0.0-alpha.123",
<<<<<<< HEAD
        "@mui/material": "^5.11.14",
        "@mui/x-data-grid": "^5.17.10",
=======
        "@mui/material": "^5.11.13",
        "@mui/x-data-grid": "^5.17.26",
>>>>>>> 2b14dffd
        "@mui/x-date-pickers": "^6.0.2",
        "@testing-library/jest-dom": "^5.16.5",
        "@testing-library/react": "^14.0.0",
        "@testing-library/user-event": "^14.4.3",
        "@types/jest": "^29.5.0",
        "@types/node": "^18.15.10",
        "@types/react": "^18.0.29",
        "@types/react-dom": "^18.0.8",
        "aws-amplify": "^5.0.20",
        "date-fns": "^2.29.3",
        "react": "^18.2.0",
        "react-copy-to-clipboard": "^5.1.0",
        "react-dom": "^18.2.0",
        "react-google-button": "^0.7.2",
        "react-material-ui-carousel": "^3.4.2",
        "react-minimal-pie-chart": "^8.4.0",
        "react-router-dom": "^6.4.2",
        "react-scripts": "5.0.1",
        "react-tooltip": "^4.4.3",
        "typescript": "^4.8.4",
        "uuid": "^9.0.0",
        "web-vitals": "^3.3.0"
    },
    "scripts": {
        "start": "react-scripts start",
        "build": "react-scripts build",
        "test": "react-scripts test",
        "eject": "react-scripts eject"
    },
    "eslintConfig": {
        "extends": [
            "react-app",
            "react-app/jest"
        ]
    },
    "browserslist": {
        "production": [
            ">0.2%",
            "not dead",
            "not op_mini all"
        ],
        "development": [
            "last 1 chrome version",
            "last 1 firefox version",
            "last 1 safari version"
        ]
    },
    "devDependencies": {
        "@types/react-copy-to-clipboard": "^5.0.4",
        "@types/uuid": "^9.0.1"
    }
}<|MERGE_RESOLUTION|>--- conflicted
+++ resolved
@@ -11,13 +11,8 @@
         "@mui/base": "^5.0.0-alpha.122",
         "@mui/icons-material": "^5.11.11",
         "@mui/lab": "^5.0.0-alpha.123",
-<<<<<<< HEAD
         "@mui/material": "^5.11.14",
-        "@mui/x-data-grid": "^5.17.10",
-=======
-        "@mui/material": "^5.11.13",
         "@mui/x-data-grid": "^5.17.26",
->>>>>>> 2b14dffd
         "@mui/x-date-pickers": "^6.0.2",
         "@testing-library/jest-dom": "^5.16.5",
         "@testing-library/react": "^14.0.0",
