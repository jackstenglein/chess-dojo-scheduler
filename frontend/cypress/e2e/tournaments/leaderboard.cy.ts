--- conflicted
+++ resolved
@@ -5,18 +5,8 @@
         cy.interceptApi(
             'GET',
             '/public/tournaments/leaderboard?site=lichess.org&timePeriod=monthly&tournamentType=ARENA&timeControl=blitz&date=2023-09-13T05:00:00.000Z',
-<<<<<<< HEAD
-            (req) => {
-                req.reply((res) => {
-                    console.log(res.body);
-                    res.send({
-                        fixture: 'tournaments/leaderboardBlitzArenaMonthly.json',
-                    });
-                });
-=======
             {
                 fixture: 'tournaments/leaderboardBlitzArenaMonthly.json',
->>>>>>> 19ebae90
             },
         );
         cy.interceptApi(
