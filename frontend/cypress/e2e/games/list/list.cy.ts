describe('List Games Page', () => {
    beforeEach(() => {
        cy.loginByCognitoApi(
            'games',
            Cypress.env('cognito_username'),
            Cypress.env('cognito_password'),
        );
        cy.visit('/games');
    });

    it('has correct columns', () => {
        cy.getBySel('games-table').contains('Cohort');
        cy.getBySel('games-table').contains('Players');
        cy.getBySel('games-table').contains('Result');
        cy.getBySel('games-table').contains('Moves');
        cy.getBySel('games-table').contains('Date');
    });

<<<<<<< HEAD
    it('has import game button', () => {
        cy.getBySel('import-game-button').contains('Analyze a Game');
        cy.getBySel('import-game-button').click();
=======
    it('has upload game button', () => {
        cy.getBySel('submit-game-button').contains('Upload Game');
        cy.getBySel('submit-game-button').click();
>>>>>>> 62be5097

        cy.location('pathname').should('equal', '/games/import');
    });

    it('has link to full database', () => {
        cy.contains('Download full database (updated every 24 hours)').should(
            'have.attr',
            'href',
            'https://chess-dojo-prod-game-database.s3.amazonaws.com/dojo_database.zip',
        );
    });

    it('blocks link to full database on free tier', () => {
        cy.interceptApi('GET', '/user', { fixture: 'auth/freeUser.json' });
        cy.interceptApi('GET', '/user/access', { statusCode: 403 });
        cy.visit('/games');

        cy.contains('Download full database (updated every 24 hours)').should(
            'not.have.attr',
            'href',
        );
        cy.contains('Download full database').click();
        cy.getBySel('upsell-dialog').should('be.visible');
    });

    it('populates table with initial cohort', () => {
        cy.getBySel('games-table').contains('1500-1600');
    });

    it('allows searching by cohort by default', () => {
        cy.getBySel('search-by-cohort').within(() => {
            cy.getBySel('cohort-select').should('be.visible');
            cy.get('#cohort-start-date').should('be.visible');
            cy.get('#cohort-end-date').should('be.visible');
            cy.getBySel('cohort-search-button').should('be.visible');

            cy.getBySel('cohort-select').click();
        });

        cy.contains('1600-1700').click();
        cy.getBySel('cohort-search-button').click();

        cy.getBySel('games-table').contains('1600-1700');
        cy.getBySel('games-table').contains('JackStenglein');
        cy.location('search').should(
            'equal',
            '?type=cohort&cohort=1600-1700&startDate=&endDate=',
        );
    });

    it('allows searching by player', () => {
        cy.contains('Search By Player').click();
        cy.getBySel('cohort-select').should('not.be.visible');
        cy.getBySel('search-by-player').within(() => {
            cy.getBySel('player-name').should('be.visible');
            cy.get('#player-start-date').should('be.visible');
            cy.get('#player-end-date').should('be.visible');
            cy.getBySel('player-name').type('JackStenglein');
        });
        cy.getBySel('player-search-button').click();

        cy.location('search').should(
            'equal',
            '?type=player&player=JackStenglein&color=either&startDate=&endDate=',
        );
    });

    it('prevents searching by player on free tier', () => {
        cy.interceptApi('GET', '/user', { fixture: 'auth/freeUser.json' });
        cy.interceptApi('GET', '/user/access', { statusCode: 403 });
        cy.visit('/games');

        cy.contains('Search By Player').click();
        cy.getBySel('player-search-button').should('be.disabled');
        cy.getBySel('search-by-player').contains(
            'Free-tier users are not able to search by player name',
        );
    });

    it('prevents searching by player through URL', () => {
        cy.interceptApi('GET', '/user', { fixture: 'auth/freeUser.json' });
        cy.interceptApi('GET', '/user/access', { statusCode: 403 });
        cy.visit(
            '/games?type=player&player=JackStenglein&color=either&startDate=&endDate=',
        );

        cy.getBySel('upsell-dialog').should('be.visible');
    });

    it('allows searching by eco', () => {
        cy.contains('Search By Opening').click();
        cy.getBySel('cohort-select').should('not.be.visible');
        cy.getBySel('search-by-opening').within(() => {
            cy.getBySel('opening-eco').should('be.visible');
            cy.get('#opening-start-date').should('be.visible');
            cy.get('#opening-end-date').should('be.visible');
            cy.getBySel('opening-eco').type('B01');
        });
        cy.getBySel('opening-search-button').click();

        cy.location('search').should(
            'equal',
            '?type=opening&eco=B01&startDate=&endDate=',
        );
        cy.getBySel('games-table').should('not.contain', 'No rows');
    });

    it('allows searching current user uploads', () => {
        cy.contains('Search My Uploads').click();
        cy.getBySel('cohort-select').should('not.be.visible');
        cy.getBySel('search-by-owner').within(() => {
            cy.getBySel('owner-search-description').should('be.visible');
            cy.get('#owner-start-date').should('be.visible');
            cy.get('#owner-end-date').should('be.visible');
        });
        cy.getBySel('owner-search-button').click();

        cy.location('search').should('equal', '?type=owner&startDate=&endDate=');
    });

    it('links to game page on row click', () => {
        cy.getBySel('games-table').find('.MuiDataGrid-row').first().click();

        cy.location('pathname').should('match', /^\/games\/\d{4}-\d{4}\/.+$/);
    });

    it('blocks pagination on free tier', () => {
        cy.interceptApi('GET', '/user', { fixture: 'auth/freeUser.json' });
        cy.interceptApi('GET', '/user/access', { statusCode: 403 });
        cy.visit('/games');

        cy.getBySel('upsell-alert').should('be.visible');
        cy.get('[data-testid="KeyboardArrowRightIcon"]').parent().should('be.disabled');
    });
});<|MERGE_RESOLUTION|>--- conflicted
+++ resolved
@@ -16,15 +16,9 @@
         cy.getBySel('games-table').contains('Date');
     });
 
-<<<<<<< HEAD
     it('has import game button', () => {
         cy.getBySel('import-game-button').contains('Analyze a Game');
         cy.getBySel('import-game-button').click();
-=======
-    it('has upload game button', () => {
-        cy.getBySel('submit-game-button').contains('Upload Game');
-        cy.getBySel('submit-game-button').click();
->>>>>>> 62be5097
 
         cy.location('pathname').should('equal', '/games/import');
     });
