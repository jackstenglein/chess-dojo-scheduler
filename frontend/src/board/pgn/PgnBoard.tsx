--- conflicted
+++ resolved
@@ -17,12 +17,8 @@
 import { useLocalStorage } from 'usehooks-ts';
 import { BoardApi } from '../Board';
 import ResizableContainer from './ResizableContainer';
-<<<<<<< HEAD
-import { UnderboardTab } from './boardTools/underboard/Underboard';
 import { ShowMoveTimesInPgn } from './boardTools/underboard/settings/ViewerSettings';
-=======
 import { UnderboardTab } from './boardTools/underboard/underboardTabs';
->>>>>>> ffc5554c
 import { ButtonProps as MoveButtonProps } from './pgnText/MoveButton';
 import { CONTAINER_ID } from './resize';
 
@@ -135,11 +131,8 @@
                 chess,
                 board,
                 allowMoveDeletion,
-<<<<<<< HEAD
+                allowDeleteBefore,
                 orientation,
-=======
-                allowDeleteBefore,
->>>>>>> ffc5554c
                 toggleOrientation,
                 keydownMap,
                 slots,
