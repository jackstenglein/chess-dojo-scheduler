import { EventType, Move } from '@jackstenglein/chess';
import { useCallback, useEffect, useState } from 'react';
import { useLocalStorage } from 'usehooks-ts';
import { useReconcile } from '../Board';
import { BlockBoardKeyboardShortcuts, useChess } from './PgnBoard';
import VariationDialog from './VariationDialog';
import { UnderboardApi } from './boardTools/underboard/Underboard';
import {
    keyboardShortcutHandlers,
    matchAction,
    modifierKeys,
} from './boardTools/underboard/settings/KeyboardShortcuts';
import { ShortcutAction, ShortcutBindings } from './boardTools/underboard/settings/ShortcutAction';
import {
    ScrollToMove,
    VariationBehavior,
    VariationBehaviorKey,
} from './boardTools/underboard/settings/ViewerSettings';

const SCROLL_THROTTLE_DELAY = 250; // milliseconds

interface KeyboardHandlerProps {
    underboardRef: React.RefObject<UnderboardApi | null>;
}

const KeyboardHandler: React.FC<KeyboardHandlerProps> = ({ underboardRef }) => {
<<<<<<< HEAD
    const { chess, board, boardRef, keydownMap, toggleOrientation, addEngineMoveRef } = useChess();
=======
    const { chess, board, boardRef, keydownMap, toggleOrientation, solitaire } = useChess();
>>>>>>> 8b538868
    const reconcile = useReconcile();
    const [variationBehavior] = useLocalStorage(VariationBehaviorKey, VariationBehavior.Dialog);
    const [variationDialogMove, setVariationDialogMove] = useState<Move | null>(null);
    const [keyBindings] = useLocalStorage(ShortcutBindings.key, ShortcutBindings.default);
    const [scrollToMove] = useLocalStorage(ScrollToMove.key, ScrollToMove.default);

    useEffect(() => {
        if (variationBehavior !== VariationBehavior.Dialog) {
            return;
        }

        const observer = {
            types: [
                EventType.LegalMove,
                EventType.NewVariation,
                EventType.Initialized,
                EventType.DeleteMove,
                EventType.DeleteBeforeMove,
                EventType.PromoteVariation,
            ],
            handler: () => setVariationDialogMove(null),
        };
        chess?.addObserver(observer);
        return () => chess?.removeObserver(observer);
    }, [chess, variationBehavior, setVariationDialogMove]);

    const onKeyDown = useCallback(
        (event: KeyboardEvent) => {
            if (!chess || !board) {
                return;
            }

            if (modifierKeys.includes(event.key) && keydownMap) {
                keydownMap.current[event.key] = true;
            }

            const matchedAction = matchAction(
                keyBindings,
                event.code.replace('Key', ''),
                keydownMap?.current || {},
            );
            if (!matchedAction) {
                return;
            }

            const activeElement = document.activeElement;
            if (
                activeElement?.tagName === 'INPUT' ||
                activeElement?.id === BlockBoardKeyboardShortcuts ||
                activeElement?.classList.contains(BlockBoardKeyboardShortcuts)
            ) {
                if (matchedAction !== ShortcutAction.UnfocusTextField) {
                    return;
                }
            }

            if (
                matchedAction === ShortcutAction.NextMove &&
                solitaire?.enabled &&
                !solitaire.complete &&
                chess.currentMove() === solitaire.currentMove
            ) {
                return;
            }

            event.preventDefault();
            event.stopPropagation();

            keyboardShortcutHandlers[matchedAction]?.({
                chess,
                board,
                reconcile,
                opts: {
                    underboardApi: underboardRef.current,
                    toggleOrientation,
                    setVariationDialogMove:
                        variationBehavior === VariationBehavior.Dialog
                            ? setVariationDialogMove
                            : undefined,
                    addEngineMove: addEngineMoveRef?.current || undefined,
                },
            });
        },
        [
            board,
            chess,
            keyBindings,
            keydownMap,
            toggleOrientation,
            variationBehavior,
            setVariationDialogMove,
            underboardRef,
            reconcile,
<<<<<<< HEAD
            addEngineMoveRef,
=======
            solitaire,
>>>>>>> 8b538868
        ],
    );

    const onKeyUp = useCallback(
        (event: KeyboardEvent) => {
            if (modifierKeys.includes(event.key) && keydownMap) {
                keydownMap.current[event.key] = false;
            }
        },
        [keydownMap],
    );

    const onWheel = useCallback(() => {
        if (!chess || !board || !scrollToMove) {
            return;
        }

        let timeoutId: unknown;
        let lastExecTime = 0;

        return function onWheel(event: WheelEvent) {
            event.preventDefault();
            event.stopPropagation();

            const currentTime = Date.now();
            const timeSinceLastExec = currentTime - lastExecTime;

            if (!timeoutId) {
                timeoutId = setTimeout(
                    () => {
                        const action =
                            event.deltaY < 0
                                ? ShortcutAction.PreviousMove
                                : ShortcutAction.NextMove;

                        if (
                            action === ShortcutAction.NextMove &&
                            solitaire?.enabled &&
                            !solitaire.complete &&
                            chess.currentMove() === solitaire.currentMove
                        ) {
                            return;
                        }

                        keyboardShortcutHandlers[action]({
                            chess,
                            board,
                            reconcile,
                        });
                        lastExecTime = Date.now();
                        timeoutId = null;
                    },
                    Math.max(1, SCROLL_THROTTLE_DELAY - timeSinceLastExec),
                );
            }
        };
    }, [board, chess, scrollToMove, reconcile, solitaire]);

    useEffect(() => {
        window.addEventListener('keydown', onKeyDown);
        window.addEventListener('keyup', onKeyUp);
        const boardNode = boardRef?.current;
        const wheelListener = onWheel();
        if (wheelListener) {
            boardNode?.addEventListener('wheel', wheelListener);
        }
        return () => {
            window.removeEventListener('keydown', onKeyDown);
            window.removeEventListener('keyup', onKeyUp);
            if (wheelListener) {
                boardNode?.removeEventListener('wheel', wheelListener);
            }
        };
    }, [onKeyDown, onKeyUp, onWheel, boardRef]);

    if (!variationDialogMove) {
        return null;
    }

    return <VariationDialog move={variationDialogMove} setMove={setVariationDialogMove} />;
};

export default KeyboardHandler;<|MERGE_RESOLUTION|>--- conflicted
+++ resolved
@@ -24,11 +24,7 @@
 }
 
 const KeyboardHandler: React.FC<KeyboardHandlerProps> = ({ underboardRef }) => {
-<<<<<<< HEAD
-    const { chess, board, boardRef, keydownMap, toggleOrientation, addEngineMoveRef } = useChess();
-=======
-    const { chess, board, boardRef, keydownMap, toggleOrientation, solitaire } = useChess();
->>>>>>> 8b538868
+    const { chess, board, boardRef, keydownMap, toggleOrientation, solitaire, addEngineMoveRef } = useChess();
     const reconcile = useReconcile();
     const [variationBehavior] = useLocalStorage(VariationBehaviorKey, VariationBehavior.Dialog);
     const [variationDialogMove, setVariationDialogMove] = useState<Move | null>(null);
@@ -122,11 +118,8 @@
             setVariationDialogMove,
             underboardRef,
             reconcile,
-<<<<<<< HEAD
             addEngineMoveRef,
-=======
             solitaire,
->>>>>>> 8b538868
         ],
     );
 
