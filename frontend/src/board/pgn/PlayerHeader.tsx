import { useLightMode } from '@/style/useLightMode';
import { Event, EventType, Move, Pgn } from '@jackstenglein/chess';
import { Divider, Paper, Stack, Tooltip, Typography } from '@mui/material';
import React, { useEffect, useState } from 'react';
import { useLocalStorage } from 'usehooks-ts';
<<<<<<< HEAD
import { useLightMode } from '../../style/ThemeProvider';
=======
>>>>>>> 4c780417
import { useChess } from './PgnBoard';
import {
    CapturedMaterialBehavior,
    CapturedMaterialBehaviorKey,
} from './boardTools/underboard/settings/ViewerSettings';
import PieceIcon from './pieceIcons/PieceIcon';

interface PlayerHeaderProps {
    type: 'header' | 'footer';
}

export function getInitialClock(pgn?: Pgn): string | undefined {
    if (!pgn) {
        return undefined;
    }

    const timeControl = pgn.header.tags.TimeControl?.value;
    if (!timeControl) {
        return undefined;
    }

    const descriptor = timeControl.split(':')[0];
    const time = descriptor.split('/').slice(-1)[0];
    const startTime = parseInt(time?.split('+')[0]);
    if (isNaN(startTime) || startTime <= 0) {
        return undefined;
    }

    let result = '';
    const hours = Math.floor(startTime / 3600);
    if (hours > 0) {
        result = `${hours}:`;
    }

    const minutes = Math.floor((startTime % 3600) / 60);
    result += `${minutes.toLocaleString(undefined, { minimumIntegerDigits: 2 })}:`;

    const seconds = (startTime % 3600) % 60;
    result += seconds.toLocaleString(undefined, { minimumIntegerDigits: 2 });

    return result;
}

export const ClockTypeDescriptions: Record<string, string> = {
    emt: 'Elapsed Move Time. The time spent to play the current move. h:mm:ss',
    clk: 'h:mm:ss. The time displayed on the clock after the current move was played.',
};

function getMoveClockText(
    clockCommand: 'emt' | 'clk',
    pgn?: Pgn,
    move?: Move | null,
): string | undefined {
    let currentMove: Move | null | undefined = move;
    while (currentMove) {
        if (currentMove.commentDiag?.[clockCommand]) {
            return currentMove.commentDiag[clockCommand];
        }
        currentMove = currentMove.previous?.previous;
    }

    return getInitialClock(pgn);
}

function getCapturedPieceCounts(fen: string) {
    const pieces = fen.split(' ')[0];
    const capturedPieces: Record<string, number> = {
        p: 8,
        n: 2,
        b: 2,
        r: 2,
        q: 1,
        P: 8,
        N: 2,
        B: 2,
        R: 2,
        Q: 1,
    };
    for (const piece of pieces) {
        if (capturedPieces[piece]) {
            capturedPieces[piece] -= 1;
        }
    }
    return capturedPieces;
}

const rerenderHeaders = [
    'White',
    'WhiteElo',
    'Black',
    'BlackElo',
    'Result',
    'TimeControl',
];

const PlayerHeader: React.FC<PlayerHeaderProps> = ({ type }) => {
    const { chess, board } = useChess();
    const [, setForceRender] = useState(0);
    const light = useLightMode();

    useEffect(() => {
        if (chess) {
            const observer = {
                types: [
                    EventType.LegalMove,
                    EventType.NewVariation,
                    EventType.UpdateCommand,
                    EventType.UpdateHeader,
                ],
                handler: (event: Event) => {
                    if (
                        event.type === EventType.UpdateCommand &&
                        event.commandName !== 'clk' &&
                        event.commandName !== 'emt'
                    ) {
                        return;
                    }
                    if (
                        event.type === EventType.UpdateHeader &&
                        !rerenderHeaders.includes(event.headerName || '')
                    ) {
                        return;
                    }
                    setForceRender((v) => v + 1);
                },
            };

            chess.addObserver(observer);
            return () => chess.removeObserver(observer);
        }
    }, [chess, setForceRender]);

    const pgn = chess?.pgn;
    if (!pgn || !board) {
        // Hack to get around chessground event listeners being in wrong place
        // after the header's first render
        return <EmptyHeader type={type} light={light} />;
    }

    const currentMove = chess.currentMove();

    let playerName = '';
    let playerElo = '';
    let playerResult = '';
    let move: Move | null | undefined = currentMove;
    const clockCommand: 'emt' | 'clk' = move?.commentDiag?.emt ? 'emt' : 'clk';
    let color: 'w' | 'b' = 'w';

    if (
        (type === 'header' && board.state.orientation === 'white') ||
        (type === 'footer' && board.state.orientation === 'black')
    ) {
        playerName = pgn.header.tags.Black || '?';
        playerElo = pgn.header.tags.BlackElo?.value || '';
        const resultTokens = pgn.header.tags.Result?.split('-');
        if (resultTokens && resultTokens.length > 1) {
            playerResult = resultTokens[1];
        }
        if (currentMove?.color !== 'b') {
            move = currentMove?.previous || null;
        }
        color = 'b';
    } else {
        playerName = pgn.header.tags.White || '?';
        playerElo = pgn.header.tags.WhiteElo?.value || '';
        const resultTokens = pgn.header.tags.Result?.split('-');
        if (resultTokens && resultTokens.length > 1) {
            playerResult = resultTokens[0];
        }
        if (currentMove?.color !== 'w') {
            move = currentMove?.previous || null;
        }
    }

    return (
        <Paper
            data-cy={`player-header-${type}`}
            elevation={3}
            variant={light ? 'outlined' : 'elevation'}
            sx={{
                gridArea: `player${type}`,
                boxShadow: 'none',
                height: 'fit-content',
                py: '3px',
                px: '6px',
            }}
        >
            <Stack direction='row' spacing={1} justifyContent='space-between'>
                <Stack direction='row' spacing={1}>
                    {playerResult && (
                        <>
                            <Typography
                                variant='subtitle2'
                                color='text.secondary'
                                fontWeight='bold'
                            >
                                {playerResult}
                            </Typography>
                            <Divider flexItem orientation='vertical' />
                        </>
                    )}

                    <Typography
                        variant='subtitle2'
                        color='text.secondary'
                        fontWeight='bold'
                    >
                        {playerName}
                    </Typography>

                    {playerElo && (
                        <Typography variant='subtitle2' color='text.secondary'>
                            ({playerElo})
                        </Typography>
                    )}

                    <CapturedMaterial move={currentMove} color={color} />
                </Stack>

                <Tooltip title={ClockTypeDescriptions[clockCommand]}>
                    <Typography
                        variant='subtitle2'
                        color='text.secondary'
                        display='inline'
                    >
                        {getMoveClockText(clockCommand, pgn, move)}
                    </Typography>
                </Tooltip>
            </Stack>
        </Paper>
    );
};

export default PlayerHeader;

function EmptyHeader({ type, light }: { type: string; light: boolean }) {
    return (
        <Paper
            data-cy={`player-header-${type}`}
            elevation={3}
            variant={light ? 'outlined' : 'elevation'}
            sx={{
                gridArea: `player${type}`,
                boxShadow: 'none',
                height: 'fit-content',
                py: '3px',
                px: '6px',
                visibility: 'hidden',
            }}
        >
            <Stack direction='row' spacing={1} justifyContent='space-between'>
                <Stack direction='row' spacing={1}>
                    <>
                        <Typography
                            variant='subtitle2'
                            color='text.secondary'
                            fontWeight='bold'
                        >
                            1
                        </Typography>
                        <Divider flexItem orientation='vertical' />
                    </>

                    <Typography
                        variant='subtitle2'
                        color='text.secondary'
                        fontWeight='bold'
                    >
                        Test
                    </Typography>
                </Stack>

                <Tooltip title='Test'>
                    <Typography
                        variant='subtitle2'
                        color='text.secondary'
                        display='inline'
                    >
                        1:30:00
                    </Typography>
                </Tooltip>
            </Stack>
        </Paper>
    );
}

const CapturedMaterial: React.FC<{ move: Move | null; color: 'w' | 'b' }> = ({
    move,
    color,
}) => {
    const [capturedMaterialBehavior] = useLocalStorage(
        CapturedMaterialBehaviorKey,
        CapturedMaterialBehavior.Difference,
    );

    if (!move || capturedMaterialBehavior === CapturedMaterialBehavior.None) {
        return null;
    }

    const materialDifference = move.materialDifference;
    let displayedMaterialDiff = '';
    if (color === 'w' && materialDifference > 0) {
        displayedMaterialDiff = `+${materialDifference}`;
    } else if (color === 'b' && materialDifference < 0) {
        displayedMaterialDiff = `+${Math.abs(materialDifference)}`;
    }

    const pieceTypes =
        color === 'w' ? ['p', 'n', 'b', 'r', 'q'] : ['P', 'N', 'B', 'R', 'Q'];
    const capturedPieces = getCapturedPieceCounts(move.after);

    if (capturedMaterialBehavior === CapturedMaterialBehavior.Difference) {
        const opposingPieceTypes =
            color === 'w' ? ['P', 'N', 'B', 'R', 'Q'] : ['p', 'n', 'b', 'r', 'q'];
        for (let i = 0; i < pieceTypes.length; i++) {
            capturedPieces[pieceTypes[i]] = Math.max(
                0,
                capturedPieces[pieceTypes[i]] - capturedPieces[opposingPieceTypes[i]],
            );
        }
    }

    return (
        <Stack direction='row' alignItems='center'>
            {pieceTypes.map((type) => (
                <React.Fragment key={type}>
                    {Array.from(Array(capturedPieces[type])).map((_, i) => (
                        <PieceIcon key={i} piece={type} />
                    ))}
                </React.Fragment>
            ))}
            {displayedMaterialDiff && (
                <Typography
                    variant='body2'
                    color='text.secondary'
                    sx={{ mt: '2px', ml: '2px' }}
                >
                    {displayedMaterialDiff}
                </Typography>
            )}
        </Stack>
    );
};<|MERGE_RESOLUTION|>--- conflicted
+++ resolved
@@ -3,10 +3,6 @@
 import { Divider, Paper, Stack, Tooltip, Typography } from '@mui/material';
 import React, { useEffect, useState } from 'react';
 import { useLocalStorage } from 'usehooks-ts';
-<<<<<<< HEAD
-import { useLightMode } from '../../style/ThemeProvider';
-=======
->>>>>>> 4c780417
 import { useChess } from './PgnBoard';
 import {
     CapturedMaterialBehavior,
