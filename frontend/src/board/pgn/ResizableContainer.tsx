--- conflicted
+++ resolved
@@ -3,10 +3,6 @@
 import { Color } from 'chessground/types';
 import { useCallback, useEffect, useRef, useState } from 'react';
 import 'react-resizable/css/styles.css';
-<<<<<<< HEAD
-import { useWindowSizeEffect } from '../../style/ThemeProvider';
-=======
->>>>>>> 4c780417
 import { BoardApi, Chess } from '../Board';
 import KeyboardHandler from './KeyboardHandler';
 import ResizableBoardArea from './ResizableBoardArea';
