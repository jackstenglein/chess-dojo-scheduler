--- conflicted
+++ resolved
@@ -18,13 +18,8 @@
 const PgnText = () => {
     const light = useLightMode();
     const ref = useRef<HTMLDivElement>(null);
-<<<<<<< HEAD
     const { config, slotProps } = useChess();
-    const { unsaved, game } = useGame();
-=======
-    const { config } = useChess();
     const { unsaved, game, isOwner } = useGame();
->>>>>>> 1f0e56e2
     const [hideEngine] = useLocalStorage(HideEngine.Key, HideEngine.Default);
 
     const handleScroll = (child: HTMLElement | null) => {
