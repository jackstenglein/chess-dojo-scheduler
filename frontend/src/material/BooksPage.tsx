import {
    Card,
    CardContent,
    CardHeader,
    Container,
    Link,
    Stack,
    Typography,
} from '@mui/material';
import Grid2 from '@mui/material/Unstable_Grid2/Grid2';
import { useState } from 'react';
import { useAuth } from '../auth/Auth';
import { ALL_COHORTS, compareCohorts, dojoCohorts } from '../database/user';
import MultipleSelectChip from '../newsfeed/list/MultipleSelectChip';
import { Book as BookModel, BookSection, sections } from './books';
import GraduationIcon from '../scoreboard/GraduationIcon';

function getDisplayTitle(b: BookModel) {
    if (b.author) {
        return `${b.author} - ${b.title}`;
    }
    return b.title;
}

const Book: React.FC<{ book: BookModel }> = ({ book }) => {
    if (book.link) {
        return (
            <Link href={book.link} target='_blank' rel='noreferrer'>
                {getDisplayTitle(book)}
            </Link>
        );
    }
    return <Typography>{getDisplayTitle(book)}</Typography>;
};

interface SectionProps {
    section: BookSection;
    cohort: string;
}

const Section: React.FC<SectionProps> = ({ section, cohort }) => {
    const books = section.cohorts.find((c) => c.cohort === cohort)?.books;
    if (!books) {
        return null;
    }

    return (
        <Stack spacing={1}>
            <Typography variant='subtitle1' fontWeight='bold' color='text.secondary'>
                {section.title}
            </Typography>

            <ul>
                {books.map((b) => (
                    <li key={b.title}>
                        <Book key={b.title} book={b} />
                    </li>
                ))}
            </ul>
        </Stack>
    );
};

const BooksPage = () => {
    const user = useAuth().user;
    const [cohorts, setCohorts] = useState([user?.dojoCohort || ALL_COHORTS]);

    const onChangeCohort = (newCohorts: string[]) => {
        const addedCohorts = newCohorts.filter((c) => !cohorts.includes(c));
        let finalCohorts = [];
        if (addedCohorts.includes(ALL_COHORTS)) {
            finalCohorts = [ALL_COHORTS];
        } else {
            finalCohorts = newCohorts
                .filter((c) => c !== ALL_COHORTS)
                .sort(compareCohorts);
        }

        setCohorts(finalCohorts);
    };

    return (
        <Container sx={{ py: 3 }}>
            <Stack spacing={3}>
                <Typography variant='h5' align='center'>
                    ChessDojo Recommended Books
                </Typography>
                <Typography>
                    The following books have been handpicked by the Senseis for each
                    cohort. Below you'll see the list of books that are assigned for each
                    rating band, split among the main recommendations, tactics books, and
                    endgame books.
                </Typography>
            </Stack>
            <Stack mt={3} spacing={3}>
                <MultipleSelectChip
                    selected={cohorts}
                    setSelected={onChangeCohort}
                    options={[ALL_COHORTS, ...dojoCohorts].reduce(
                        (acc, curr) => {
                            acc[curr] = curr === ALL_COHORTS ? 'All Cohorts' : curr;
                            return acc;
                        },
                        {} as Record<string, string>,
                    )}
                    label='Cohorts'
                    sx={{ mb: 3, width: 1 }}
                    size='small'
                    error={cohorts.length === 0}
                />

                <Grid2 container rowGap={2} columnSpacing={2}>
                    {(cohorts[0] === ALL_COHORTS ? dojoCohorts : cohorts).map(
                        (cohort) => (
                            <Grid2 key={cohort} xs={12} sm={6}>
                                <Card
                                    variant='outlined'
                                    sx={{
                                        height: 1,
                                    }}
                                >
<<<<<<< HEAD
                                    <CardHeader title={
                                          <>
                                          <GraduationIcon cohort={cohort} sx={{ marginRight: '0.6em', verticalAlign: 'middle'}} title={``}/>
                                          {' ' + cohort} {/* Add a space and concatenate the cohort string */}
                                      </>
                                    }  />
                                    
=======
                                    <CardHeader title={cohort} />
>>>>>>> 16f3da08
                                    <CardContent>
                                        <Stack spacing={3}>
                                            {sections.map((s) => (
                                                <Section
                                                    key={s.title}
                                                    section={s}
                                                    cohort={cohort}
                                                />
                                            ))}
                                        </Stack>
                                    </CardContent>
                                </Card>
                            </Grid2>
                        ),
                    )}
                </Grid2>
            </Stack>
        </Container>
    );
};

export default BooksPage;<|MERGE_RESOLUTION|>--- conflicted
+++ resolved
@@ -119,7 +119,7 @@
                                         height: 1,
                                     }}
                                 >
-<<<<<<< HEAD
+
                                     <CardHeader title={
                                           <>
                                           <GraduationIcon cohort={cohort} sx={{ marginRight: '0.6em', verticalAlign: 'middle'}} title={``}/>
@@ -127,9 +127,6 @@
                                       </>
                                     }  />
                                     
-=======
-                                    <CardHeader title={cohort} />
->>>>>>> 16f3da08
                                     <CardContent>
                                         <Stack spacing={3}>
                                             {sections.map((s) => (
