import { runWithAmplifyServerContext } from '@/auth/amplifyServerUtils';
import { fetchAuthSession } from 'aws-amplify/auth/server';
import { NextRequest, NextResponse } from 'next/server';
import { logger } from './logging/logger';

const publicPaths = [
    /^\/_next\/.*$/,
    /^\/static\/.*$/,
    /^\/sw\.js$/,
    /^\/service-worker\.js$/,
    /^\/manifest\.json$/,
    /^\/offline\.html$/,
    /^\/donate$/,
    /^\/help.*/,
    /^\/tournaments$/,
    /^\/tournaments\/liga$/,
    /^\/tournaments\/open-classical$/,
    /^\/tournaments\/open-classical\/info$/,
    /^\/tournaments\/open-classical\/previous$/,
    /^\/courses$/,
    /^\/material\/books$/,
    /^\/material\/ratings$/,
    /^\/material\/guides$/,
    /^\/blog\/?.*$/,
    /^\/coaching$/,
    /^\/dojodigest\/unsubscribe$/,
    /^\/prices$/,
    /^\/clubs$/,
    /^\/games\/.*\/.*$/,
    /^\/profile\/.*\/postmortem\/.*$/,
<<<<<<< HEAD
    // Add icon files to public paths
    /^\/apple-touch-icon.*\.png$/,
    /^\/favicon.*\.png$/,
    /^\/android-chrome.*\.png$/,
=======
    /^\/calendar.*$/,
>>>>>>> d991de89
];

const unauthenticatedPaths = [
    /^\/$/,
    /^\/signin$/,
    /^\/signup$/,
    /^\/verify-email$/,
    /^\/forgot-password$/,
];

const authenticatedRedirects: [RegExp, string][] = [
    [/^\/dojodigest\/unsubscribe$/, '/profile/edit#notifications-email'],
];

const legacyRoutes = [
    { oldPath: '/books-by-rating', newPath: '/material/books' },
    { oldPath: '/books', newPath: '/material/books' },
    { oldPath: '/recommendations', newPath: '/material/books' },
    { oldPath: '/training', newPath: '/profile' },
    { oldPath: '/home', newPath: '/profile' },
    { oldPath: '/plans-pricing', newPath: '/prices' },
    { oldPath: '/shop', newPath: 'https://www.chessdojo.shop/shop' },
    { oldPath: '/material/bots', newPath: '/material/guides' },
];

export async function middleware(request: NextRequest) {
    const { pathname } = request.nextUrl;
    const response = NextResponse.next();

    for (const path of publicPaths) {
        if (pathname.match(path)) {
            return response;
        }
    }

    for (const route of legacyRoutes) {
        if (pathname === route.oldPath) {
            return NextResponse.redirect(new URL(route.newPath, request.url));
        }
    }

    const authenticated = await runWithAmplifyServerContext({
        nextServerContext: { request, response },
        operation: async (contextSpec) => {
            try {
                const session = await fetchAuthSession(contextSpec);
                return (
                    session.tokens?.accessToken !== undefined &&
                    session.tokens?.idToken !== undefined
                );
            } catch (error) {
                logger.error?.(error);
                return false;
            }
        },
    });

    if (authenticated) {
        for (const [path, redirect] of authenticatedRedirects) {
            if (pathname.match(path)) {
                return NextResponse.redirect(new URL(redirect, request.url));
            }
        }
    }

    let unauthenticatedPath = false;
    for (const path of unauthenticatedPaths) {
        if (pathname.match(path)) {
            unauthenticatedPath = true;
        }
    }

    if (authenticated !== unauthenticatedPath) {
        return response;
    }

    if (authenticated) {
        return NextResponse.redirect(new URL('/profile', request.url));
    }

    return NextResponse.redirect(new URL(`/?redirectUri=${pathname}`, request.url));
}

export const config = {
    matcher: [
        /*
         * Match all request paths except for the ones starting with:
         * - api (API routes)
         * - _next/static (static files)
         * - _next/image (image optimization files)
         * - favicon.ico (favicon file)
         * - opengraph-image.png
         * - twitter-image.png
         */
        '/((?!api|_next/static|_next/image|favicon.ico|manifest.json|opengraph-image.png|twitter-image.png).*)',
    ],
};<|MERGE_RESOLUTION|>--- conflicted
+++ resolved
@@ -28,14 +28,12 @@
     /^\/clubs$/,
     /^\/games\/.*\/.*$/,
     /^\/profile\/.*\/postmortem\/.*$/,
-<<<<<<< HEAD
-    // Add icon files to public paths
+    /^\/calendar.*$/,
+
+    // Icon files
     /^\/apple-touch-icon.*\.png$/,
     /^\/favicon.*\.png$/,
     /^\/android-chrome.*\.png$/,
-=======
-    /^\/calendar.*$/,
->>>>>>> d991de89
 ];
 
 const unauthenticatedPaths = [
