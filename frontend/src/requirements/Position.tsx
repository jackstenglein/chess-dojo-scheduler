import CheckIcon from '@mui/icons-material/Check';
import ContentPasteIcon from '@mui/icons-material/ContentPaste';
import { LoadingButton } from '@mui/lab';
import {
    Button,
    Card,
    CardActions,
    CardContent,
    CardHeader,
    Stack,
    Tooltip,
    Typography,
} from '@mui/material';
import axios from 'axios';
import copy from 'copy-to-clipboard';
import { useState } from 'react';
import CopyToClipboard from 'react-copy-to-clipboard';
<<<<<<< HEAD
import { getLigaIconBasedOnTimeControl } from '../calendar/eventViewer/LigaTournamentViewer';
import Icon from '../style/Icon';

=======
>>>>>>> eecd2d94
import { EventType, trackEvent } from '../analytics/events';
import { RequestSnackbar, useRequest } from '../api/Request';
import Board from '../board/Board';
import { Position as PositionModel } from '../database/requirement';

export function turnColor(fen: string): 'white' | 'black' {
    const turn = fen.split(' ')[1];
    if (turn === 'b') {
        return 'black';
    }
    return 'white';
}

interface PositionProps {
    position: PositionModel;
    orientation?: 'white' | 'black';
}

const Position: React.FC<PositionProps> = ({ position, orientation }) => {
    const [copied, setCopied] = useState('');
    const lichessRequest = useRequest();
    const positionExp = new String('https://www.chessdojo.club/games/explorer?fen=');
    const expURL = positionExp.concat(position.fen);

    const onCopy = (name: string) => {
        setCopied(name);
        setTimeout(() => {
            setCopied('');
        }, 3000);
    };

    const onCopyFen = () => {
        trackEvent(EventType.CopyFen, {
            position_fen: position.fen.trim(),
            position_name: position.title,
        });
        onCopy('fen');
    };

    const onCopyExp = () => {
        trackEvent(EventType.CopyPositionExplorer, {
            position_exp_url: expURL,
        });
        onCopy('exp');
    };

    const generateLichessUrl = () => {
        lichessRequest.onStart();
        axios
            .post<{ challenge: { url: string } }>(
                'https://lichess.org/api/challenge/open',
                {
                    'clock.limit': position.limitSeconds,
                    'clock.increment': position.incrementSeconds,
                    fen: position.fen.trim(),
                    name: position.title,
                },
            )
            .then((resp) => {
                console.log('Generate Lichess URL: ', resp);
                trackEvent(EventType.CreateSparringLink, {
                    position_fen: position.fen.trim(),
                    position_name: position.title,
                    clock_limit: position.limitSeconds,
                    clock_increment: position.incrementSeconds,
                });
                lichessRequest.onSuccess();
                copy(resp.data.challenge.url);
                onCopy('lichess');
            })
            .catch((err) => {
                console.error(err);
                lichessRequest.onFailure(err);
            });
    };

    const turn = turnColor(position.fen);

    return (
        <Card variant='outlined' sx={{ px: 0 }}>
            <RequestSnackbar request={lichessRequest} />

            <CardHeader
                sx={{ px: 1 }}
                subheader={
                    <Stack px={1}>
                        <Stack direction='row' justifyContent='space-between'>
                            <Typography variant='h6'> {position.title}</Typography>
                            <Tooltip
                                title={getLigaIconBasedOnTimeControl(
                                    position.limitSeconds,
                                )
                                    .toLowerCase()
                                    .concat(' time control')}
                            >
                                <Typography>
                                    <Icon
                                        name={getLigaIconBasedOnTimeControl(
                                            position.limitSeconds,
                                        )}
                                        color='dojoOrange'
                                        sx={{
                                            marginRight: '0.3',
                                            verticalAlign: 'middle',
                                        }}
                                    />{' '}
                                    {position.limitSeconds / 60}+
                                    {position.incrementSeconds}
                                </Typography>
                            </Tooltip>
                        </Stack>

                        <Stack direction='row' justifyContent='space-between'>
                            <Typography variant='body1' color='text.secondary'>
                                {turn[0].toLocaleUpperCase() + turn.slice(1)} to play
                                {position.result &&
                                    ` and ${position.result.toLocaleLowerCase()}`}
                            </Typography>
                        </Stack>
                    </Stack>
                }
            />
            <CardContent sx={{ pt: 0, px: 1, width: '400px', height: '400px' }}>
                <Board
                    config={{
                        fen: position.fen.trim(),
                        viewOnly: true,
                        orientation: orientation || turn,
                    }}
                />
            </CardContent>
            <CardActions>
                <CopyToClipboard
                    data-cy='position-fen-copy'
                    text={position.fen.trim()}
                    onCopy={onCopyFen}
                >
                    <Tooltip title='Copy position FEN to clipboard'>
                        <Button
                            startIcon={
                                copied === 'fen' ? (
                                    <CheckIcon color='success' />
                                ) : (
                                    <ContentPasteIcon color='dojoOrange' />
                                )
                            }
                        >
                            {copied === 'fen' ? 'Copied' : 'FEN'}
                        </Button>
                    </Tooltip>
                </CopyToClipboard>

                <Tooltip title='Open this in position explorer'>
                    <Button
                        startIcon={
                            copied === 'exp' ? (
                                <CheckIcon color='success' />
                            ) : (
                                <Icon name='explore' color='dojoOrange' />
                            )
                        }
                        href={expURL}
                        rel='noopener noreferrer'
                        target='_blank'
                    >
                        {copied === 'exp' ? 'Copied' : 'Explorer'}
                    </Button>
                </Tooltip>

                <Tooltip title='Copy a URL and send to another player to play on Lichess'>
                    <LoadingButton
                        data-cy='position-challenge-url'
                        startIcon={
                            copied === 'lichess' ? (
                                <CheckIcon color='success' />
                            ) : (
                                <Icon name='spar' color='dojoOrange' />
                            )
                        }
                        loading={lichessRequest.isLoading()}
                        onClick={generateLichessUrl}
                    >
                        {copied === 'lichess' ? 'Copied' : 'Challenge URL'}
                    </LoadingButton>
                </Tooltip>
            </CardActions>
        </Card>
    );
};

export default Position;<|MERGE_RESOLUTION|>--- conflicted
+++ resolved
@@ -15,12 +15,8 @@
 import copy from 'copy-to-clipboard';
 import { useState } from 'react';
 import CopyToClipboard from 'react-copy-to-clipboard';
-<<<<<<< HEAD
 import { getLigaIconBasedOnTimeControl } from '../calendar/eventViewer/LigaTournamentViewer';
 import Icon from '../style/Icon';
-
-=======
->>>>>>> eecd2d94
 import { EventType, trackEvent } from '../analytics/events';
 import { RequestSnackbar, useRequest } from '../api/Request';
 import Board from '../board/Board';
