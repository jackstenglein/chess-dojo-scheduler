--- conflicted
+++ resolved
@@ -14,13 +14,7 @@
     Typography,
 } from '@mui/material';
 import { useState } from 'react';
-<<<<<<< HEAD
 import { useNavigate } from 'react-router-dom';
-
-import { LoadingButton } from '@mui/lab';
-=======
-import { Navigate, useNavigate } from 'react-router-dom';
->>>>>>> b288248f
 import { RequestSnackbar, useRequest } from '../api/Request';
 import { AuthStatus, useAuth } from './Auth';
 
