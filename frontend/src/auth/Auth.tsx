/* eslint-disable react-hooks/exhaustive-deps */
'use client';

import { getConfig } from '@/config';
import { logger } from '@/logging/logger';
import { Amplify } from 'aws-amplify';
import {
    confirmSignUp as amplifyConfirmSignUp,
    getCurrentUser as amplifyGetCurrentUser,
    resendSignUpCode as amplifyResendSignUpCode,
    signIn as amplifySignIn,
    signOut as amplifySignOut,
    signUp as amplifySignUp,
    confirmResetPassword,
    ConfirmSignUpOutput,
    fetchAuthSession,
    ResendSignUpCodeOutput,
    resetPassword,
    ResetPasswordOutput,
    signInWithRedirect,
    SignUpOutput,
} from 'aws-amplify/auth';
import { AxiosResponse } from 'axios';
import { createContext, ReactNode, useCallback, useContext, useEffect, useState } from 'react';
import { v4 as uuidv4 } from 'uuid';
import { decryptObject } from '../../cypress/e2e/util';
import { EventType, setUserProperties as setAnalyticsUser, trackEvent } from '../analytics/events';
import { syncPurchases } from '../api/paymentApi';
import { getUser } from '../api/userApi';
import {
    clearCheckoutSessionIds,
    getAllCheckoutSessionIds,
} from '../app/(scoreboard)/courses/localStorage';
import { CognitoUser, isFree, parseUser, User } from '../database/user';

const config = getConfig();
Amplify.configure(
    {
        Auth: {
            Cognito: {
                userPoolId: config.auth.userPoolId,
                userPoolClientId: config.auth.userPoolWebClientId,
                loginWith: {
                    oauth: {
                        domain: config.auth.oauth.domain,
                        scopes: config.auth.oauth.scope,
                        redirectSignIn: [config.auth.oauth.redirectSignIn],
                        redirectSignOut: [config.auth.oauth.redirectSignOut],
                        responseType: config.auth.oauth.responseType,
                    },
                },
            },
        },
    },
    { ssr: true },
);

export enum AuthStatus {
    Loading = 'Loading',
    Authenticated = 'Authenticated',
    Unauthenticated = 'Unauthenticated',
}

interface AuthContextType {
    user?: User;
    status: AuthStatus;

    getCurrentUser: () => Promise<void>;
    updateUser: (update: Partial<User>) => void;
    socialSignin: (provider: 'Google', redirectUri: string) => void;
    signin: (email: string, password: string) => Promise<void>;

    signup: (
        name: string,
        email: string,
        password: string,
    ) => Promise<SignUpOutput & { username: string }>;
    confirmSignup: (username: string, code: string) => Promise<ConfirmSignUpOutput>;
    resendSignupCode: (username: string) => Promise<ResendSignUpCodeOutput>;
    forgotPassword: (email: string) => Promise<ResetPasswordOutput>;
    forgotPasswordConfirm: (email: string, code: string, password: string) => Promise<void>;

    signout: () => void;
}

interface RequiredAuthContextType extends AuthContextType {
    user: User;
    status: AuthStatus.Authenticated;
}

const defaultAuthContextFunction = () => {
    throw new Error('Using the default AuthContext is prohibited');
};

const AuthContext = createContext<AuthContextType>({
    status: AuthStatus.Loading,
    getCurrentUser: defaultAuthContextFunction,
    updateUser: defaultAuthContextFunction,
    socialSignin: defaultAuthContextFunction,
    signin: defaultAuthContextFunction,
    signup: defaultAuthContextFunction,
    confirmSignup: defaultAuthContextFunction,
    resendSignupCode: defaultAuthContextFunction,
    forgotPassword: defaultAuthContextFunction,
    forgotPasswordConfirm: defaultAuthContextFunction,
    signout: defaultAuthContextFunction,
});

function socialSignin(provider: 'Google', redirectUri: string) {
    trackEvent(EventType.Login, { method: 'Google' });
    signInWithRedirect({
        provider,
        customState: redirectUri,
    })
        .then((value) => {
<<<<<<< HEAD
            console.log('Federated sign in value1: ', value);
=======
            logger.debug?.('Federated sign in value: ', value);
>>>>>>> d991de89
        })
        .catch((err: unknown) => {
            logger.error?.('Federated sign in error: ', err);
        });
}

async function signup(name: string, email: string, password: string) {
    trackEvent(EventType.Signup);
    const username = uuidv4();
    const resp = await amplifySignUp({
        username,
        password,
        options: {
            userAttributes: {
                email,
                name,
            },
        },
    });
    return { ...resp, username };
}

function confirmSignup(username: string, code: string) {
    trackEvent(EventType.SignupConfirm);
    return amplifyConfirmSignUp({ username, confirmationCode: code });
}

function resendSignupCode(username: string) {
    return amplifyResendSignUpCode({ username });
}

function forgotPassword(email: string) {
    trackEvent(EventType.ForgotPassword);
    return resetPassword({ username: email });
}

function forgotPasswordConfirm(email: string, code: string, password: string) {
    trackEvent(EventType.ForgotPasswordConfirm);
    return confirmResetPassword({
        username: email,
        confirmationCode: code,
        newPassword: password,
    });
}

export function useAuth() {
    return useContext(AuthContext);
}

export function useRequiredAuth(): RequiredAuthContextType {
    const context = useContext(AuthContext);
    if (!context.user || context.status !== AuthStatus.Authenticated) {
        throw new Error(
            'useRequiredAuth should only be called in components that the user is required to be logged in to view.',
        );
    }
    return context as RequiredAuthContextType;
}

export function useFreeTier() {
    return isFree(useAuth().user);
}

export function AuthProvider({ children }: { children: ReactNode }) {
    const [user, setUser] = useState<User>();
    const [status, setStatus] = useState<AuthStatus>(AuthStatus.Loading);
    const [isClient, setIsClient] = useState(false);
    const isSocialFromMobile: boolean =
        typeof window !== 'undefined'
            ? new URL(window.location.href).searchParams.get('isSocialFromMobile') === 'true'
            : false;

    const handleCognitoResponse = useCallback(async (cognitoUser: CognitoUser) => {
        const checkoutSessionIds = getAllCheckoutSessionIds();
        let apiResponse: AxiosResponse<User>;

        try {
            if (Object.values(checkoutSessionIds).length > 0) {
                apiResponse = await syncPurchases(
                    cognitoUser.tokens?.idToken?.toString() ?? '',
                    checkoutSessionIds,
                );
                clearCheckoutSessionIds();
            } else {
                const token = cognitoUser.tokens?.idToken?.toString() ?? '';
                apiResponse = await getUser(token);
            }

            const user = parseUser(apiResponse.data, cognitoUser);
            setUser(user);
            setStatus(AuthStatus.Authenticated);
            setAnalyticsUser(user);
        } catch (apiError) {
            console.error('API call failed in handleCognitoResponse:', apiError);
            throw apiError; // Re-throw to be caught by
        }
    }, []);

    const getCurrentUser = useCallback(async () => {
        try {
            const authUser = await amplifyGetCurrentUser();
            const authSession = await fetchAuthSession({ forceRefresh: true });
            await handleCognitoResponse({
                username: authUser.username,
                tokens: authSession.tokens,
            });
        } catch (err) {
            logger.error?.('Failed to get user: ', err);
            setStatus(AuthStatus.Unauthenticated);
        }
    }, [handleCognitoResponse]);

    const signin = (email: string, password: string, isFromParam = false) => {
        return new Promise<void>((resolve, reject) => {
            void (async () => {
                try {
<<<<<<< HEAD
=======
                    logger.debug?.('Signing in');
>>>>>>> d991de89
                    await amplifySignIn({ username: email, password });
                    const authUser = await amplifyGetCurrentUser();
                    const authSession = await fetchAuthSession({ forceRefresh: true });
                    trackEvent(EventType.Login, { method: 'Cognito' });
                    await handleCognitoResponse({
                        username: authUser.username,
                        tokens: authSession.tokens,
                    });
                    if (isFromParam) {
                        // Clean URL
                        const cleanUrl = window.location.origin + window.location.pathname;

                        // Save flag
                        localStorage.setItem('isFromMobile', 'true');

                        // Replace current page in history so user can't go "back" to redirect
                        window.location.replace(cleanUrl);
                    }

                    resolve();
                } catch (err) {
                    logger.error?.('Failed to sign in: ', err);
                    setStatus(AuthStatus.Unauthenticated);
                    reject(err as Error);
                }
            })();
        });
    };

    const signout = async () => {
        try {
            trackEvent(EventType.Logout);
            await amplifySignOut();

            if (localStorage.getItem('isFromMobile') === 'true') {
                localStorage.removeItem('isFromMobile');

                // Redirect with query param so React Native can detect
                window.location.href = '/?redirect=app';
            } else {
                // Normal browser logout
                window.location.href = '/';
            }
        } catch (err) {
            logger.error?.('Error signing out: ', err);
        }
    };

    // Detect client-side hydration
    useEffect(() => {
        setIsClient(true);
    }, []);

    useEffect(() => {
        if (isSocialFromMobile) {
            localStorage.setItem('isSocialFromMobile', 'true');
            void (async () => {
                const paramsValue = new URL(window.location.href).searchParams.get('values');
                if (!paramsValue) {
                    socialSignin('Google', '/profile?loggedInFromMobile=true');
                    return;
                }

                const [iv = '', encryptedData = ''] = paramsValue.split('/');

                const secret = process.env.NEXT_PUBLIC_ENCRYPTION_SECRET ?? '';
                if (!secret) {
                    console.error('Encryption secret is missing');
                    return;
                }

                try {
                    const { token } = await decryptObject<{
                        token?: string;
                    }>({ iv, encryptedData }, secret);

                    if (token) {
                        localStorage.setItem('firebaseTokens', token);
                    }
                } catch (err) {
                    console.error('Decryption failed:', err);
                } finally {
                    // Clean URL
                    const cleanUrl = window.location.origin + window.location.pathname;
                    // Replace current page in history so user can't go "back" to redirect
                    window.location.replace(cleanUrl);
                    socialSignin('Google', '/profile?loggedInFromMobile=true');
                }
            })();
        }
    }, [isSocialFromMobile]);

    // Token extraction effect - only runs on client side after hydration
    useEffect(() => {
        if (!isClient) return;

        void (async () => {
            const paramsValue = new URL(window.location.href).searchParams.get('values');
            if (!paramsValue) {
                void getCurrentUser();
                return;
            }

            const [iv = '', encryptedData = ''] = paramsValue.split('/');

            const secret = process.env.NEXT_PUBLIC_ENCRYPTION_SECRET ?? '';
            if (!secret) {
                console.error('Encryption secret is missing');
                return;
            }

            try {
                const { email, password, token } = await decryptObject<{
                    email?: string;
                    password?: string;
                    token?: string;
                }>({ iv, encryptedData }, secret);

                if (token) {
                    localStorage.setItem('firebaseTokens', token);
                }

                if (email && password) {
                    void signin(email, password, true);
                }
            } catch (err) {
                console.error('Decryption failed:', err);
            }
        })();
    }, [isClient, signin, getCurrentUser]);

    const updateUser = (update: Partial<User>) => {
        if (user) {
            setUser({ ...user, ...update });
        }
    };

    const value = {
        user,
        status,

        getCurrentUser,
        updateUser,

        socialSignin,
        signin,

        signup,
        confirmSignup,
        resendSignupCode,
        forgotPassword,
        forgotPasswordConfirm,

        signout,
    };

    return <AuthContext.Provider value={value}>{children}</AuthContext.Provider>;
}<|MERGE_RESOLUTION|>--- conflicted
+++ resolved
@@ -113,11 +113,7 @@
         customState: redirectUri,
     })
         .then((value) => {
-<<<<<<< HEAD
-            console.log('Federated sign in value1: ', value);
-=======
             logger.debug?.('Federated sign in value: ', value);
->>>>>>> d991de89
         })
         .catch((err: unknown) => {
             logger.error?.('Federated sign in error: ', err);
@@ -234,10 +230,7 @@
         return new Promise<void>((resolve, reject) => {
             void (async () => {
                 try {
-<<<<<<< HEAD
-=======
                     logger.debug?.('Signing in');
->>>>>>> d991de89
                     await amplifySignIn({ username: email, password });
                     const authUser = await amplifyGetCurrentUser();
                     const authSession = await fetchAuthSession({ forceRefresh: true });
@@ -305,7 +298,7 @@
 
                 const secret = process.env.NEXT_PUBLIC_ENCRYPTION_SECRET ?? '';
                 if (!secret) {
-                    console.error('Encryption secret is missing');
+                    logger.error?.('Encryption secret is missing');
                     return;
                 }
 
@@ -318,7 +311,7 @@
                         localStorage.setItem('firebaseTokens', token);
                     }
                 } catch (err) {
-                    console.error('Decryption failed:', err);
+                    logger.error?.('Decryption failed:', err);
                 } finally {
                     // Clean URL
                     const cleanUrl = window.location.origin + window.location.pathname;
@@ -345,7 +338,7 @@
 
             const secret = process.env.NEXT_PUBLIC_ENCRYPTION_SECRET ?? '';
             if (!secret) {
-                console.error('Encryption secret is missing');
+                logger.error?.('Encryption secret is missing');
                 return;
             }
 
@@ -364,7 +357,7 @@
                     void signin(email, password, true);
                 }
             } catch (err) {
-                console.error('Decryption failed:', err);
+                logger.error?.('Decryption failed:', err);
             }
         })();
     }, [isClient, signin, getCurrentUser]);
