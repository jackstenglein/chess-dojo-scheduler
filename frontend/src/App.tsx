import { LocalizationProvider } from '@mui/x-date-pickers';
import { AdapterLuxon } from '@mui/x-date-pickers/AdapterLuxon';
import { LicenseInfo } from '@mui/x-license';
import { Hub } from 'aws-amplify/utils';
import { useEffect } from 'react';
import {
    Navigate,
    Outlet,
    Route,
    RouterProvider,
    ScrollRestoration,
    createBrowserRouter,
    createRoutesFromElements,
    useNavigate,
} from 'react-router-dom';
import ErrorBoundary from './ErrorBoundary';
import NotFoundPage from './NotFoundPage';
import LandingPage from './app/(scoreboard)/page';
import { RequireAuth } from './auth/Auth';
import SignupPage from './auth/SignupPage';
import VerifyEmailPage from './auth/VerifyEmailPage';
import CalendarPage from './calendar/CalendarPage';
import EventBooker from './calendar/EventBooker';
import ClubDetailsPage from './clubs/ClubDetailsPage';
import CreateClubPage from './clubs/CreateClubPage';
import ListClubsPage from './clubs/ListClubsPage';
import CoachPortalPage from './coaching/coaches/CoachPortalPage';
import { ExamLandingPage } from './exams/ExamLandingPage';
import ExamInstructionsPage from './exams/instructions/ExamInstructionsPage';
import { ListCheckmateExamsPage } from './exams/list/ListCheckmateExamsPage';
import { ListEndgameExamsPage } from './exams/list/ListEndgameExamsPage';
import { ListTacticsExamsPage } from './exams/list/ListTacticsExamsPage';
import { AdminStatsPage } from './exams/view/AdminStatsPage';
import ExamPage from './exams/view/ExamPage';
import EditGamePage from './games/edit/EditGamePage';
import ExplorerPage from './games/explorer/ExplorerPage';
import ImportGamePage from './games/import/ImportGamePage';
import ListGamesPage from './games/list/ListGamesPage';
import ReviewQueuePage from './games/review/ReviewQueuePage';
import GamePage from './games/view/GamePage';
import MaterialPage from './material/MaterialPage';
import MemorizeGamesPage from './material/MemorizeGamesPage';
import ModelGamesPage from './material/ModelGamesPage';
import SparringPage from './material/SparringPage';
import GroupMeetingPage from './meeting/GroupMeetingPage';
import ListMeetingsPage from './meeting/ListMeetingsPage';
import MeetingPage from './meeting/MeetingPage';
import StripeCancelationPage from './meeting/StripeCancelationPage';
import NotificationPage from './notifications/NotificationPage';
import ProfilePage from './profile/ProfilePage';
import { SwitchCohortPrompt } from './profile/SwitchCohortPrompt';
import ProfileEditorPage from './profile/editor/ProfileEditorPage';
import FollowersPage from './profile/followers/FollowersPage';
import YearReviewPage from './profile/yearReview/YearReviewPage';
import YearReviewRedirect from './profile/yearReview/YearReviewRedirect';
import RequirementPage from './requirements/RequirementPage';
import ScoreboardPage from './scoreboard/ScoreboardPage';
import ClubScoreboardPage from './scoreboard/club/ClubScoreboardPage';
import SearchPage from './scoreboard/search/SeachPage';
import StatisticsPage from './scoreboard/statistics/StatisticsPage';
<<<<<<< HEAD
import TournamentsPage from './tournaments/TournamentsPage';
import DetailsPage from './tournaments/openClassical/DetailsPage';
import InfoPage from './tournaments/openClassical/InfoPage';
import ListPage from './tournaments/openClassical/ListPage';
import RegistrationPage from './tournaments/openClassical/RegistrationPage';
import SubmitResultsPage from './tournaments/openClassical/SubmitResultsPage';
import AdminPage from './tournaments/openClassical/admin/AdminPage';
import TournamentViewer from './tournaments/roundRobin/robinPage';
=======
>>>>>>> 19ebae90
import { TutorialProvider } from './tutorial/TutorialContext';

LicenseInfo.setLicenseKey(
    '54bc84a7ecb1e4bb301846936cb75a56Tz03ODMxNixFPTE3MzExMDQzNDQwMDAsUz1wcm8sTE09c3Vic2NyaXB0aW9uLEtWPTI=',
);

const router = createBrowserRouter(
    createRoutesFromElements(
        <Route path='/' element={<Root />}>
            <Route element={<SwitchCohortPrompt />}>
                <Route index element={<LandingPage />} />
                <Route path='signup' element={<SignupPage />} />
                <Route path='verify-email' element={<VerifyEmailPage />} />
<<<<<<< HEAD
                <Route path='forgot-password' element={<ForgotPasswordPage />} />
                <Route path='help' element={<HelpPage />} />
                <Route path='tournaments'>
                    <Route index element={<TournamentsPage />} />
                    <Route path='round-robin' element={<TournamentViewer />} />
                    <Route path='open-classical'>
                        <Route index element={<DetailsPage />} />
                        <Route path='info' element={<InfoPage />} />
                        <Route path='register' element={<RegistrationPage />} />
                        <Route path='submit-results' element={<SubmitResultsPage />} />
                        <Route path='previous' element={<ListPage />} />
                        <Route path='admin' element={<AdminPage />} />
                    </Route>
                </Route>
                <Route path='dojodigest/unsubscribe' element={<UnsubscribePage />} />

                <Route path='courses'>
                    <Route index element={<ListCoursesPage />} />
                    <Route path=':type/:id' element={<CoursePage />} />
                </Route>
                <Route path='coaching' element={<CoachingPage />} />

                <Route path='prices' element={<PricingPage />} />
=======
>>>>>>> 19ebae90

                <Route path='yearreview/:username/:year' element={<YearReviewPage />} />

                <Route path='clubs'>
                    <Route index element={<ListClubsPage />} />
                    <Route path='create' element={<CreateClubPage />} />
                    <Route path=':id'>
                        <Route index element={<ClubDetailsPage />} />
                        <Route path='edit' element={<CreateClubPage />} />
                    </Route>
                </Route>

                <Route element={<RequireAuth />}>
                    <Route path='profile'>
                        <Route index element={<ProfilePage />} />
                        <Route path='edit' element={<ProfileEditorPage />} />
                        <Route path='yearreview' element={<YearReviewRedirect />} />
                        <Route path=':username'>
                            <Route index element={<ProfilePage />} />
                            <Route path='followers' element={<FollowersPage />} />
                            <Route path='following' element={<FollowersPage />} />
                        </Route>
                    </Route>

                    <Route path='tests'>
                        <Route index element={<ExamLandingPage />} />
                        <Route path='tactics' element={<ListTacticsExamsPage />} />
                        <Route path='checkmate' element={<ListCheckmateExamsPage />} />
                        <Route path='endgame' element={<ListEndgameExamsPage />} />

                        <Route path=':type/:id'>
                            <Route index element={<ExamInstructionsPage />} />
                            <Route path='exam' element={<ExamPage />} />
                            <Route path='stats' element={<AdminStatsPage />} />
                        </Route>
                    </Route>

                    <Route path='tactics'>
                        <Route index element={<Navigate to='/tests/tactics' replace />} />
                        <Route
                            path='*'
                            element={<Navigate to='/tests/tactics' replace />}
                        />
                    </Route>

                    <Route path='calendar' element={<CalendarPage />}>
                        <Route path='availability/:id' element={<EventBooker />} />
                    </Route>
                    <Route path='meeting'>
                        <Route index element={<ListMeetingsPage />} />
                        <Route path=':meetingId'>
                            <Route index element={<MeetingPage />} />
                            <Route path='cancel' element={<StripeCancelationPage />} />
                        </Route>
                    </Route>
                    <Route path='group/:availabilityId' element={<GroupMeetingPage />} />
                    <Route path='games'>
                        <Route index element={<ListGamesPage />} />
                        <Route path='import' element={<ImportGamePage />} />
                        <Route
                            path='submit'
                            element={<Navigate to='/games/import' replace />}
                        />
                        <Route path='explorer' element={<ExplorerPage />} />
                        <Route path=':cohort/:id'>
                            <Route path='edit' element={<EditGamePage />} />
                        </Route>
                        <Route path='review-queue' element={<ReviewQueuePage />} />
                    </Route>

                    <Route path='scoreboard'>
                        <Route index element={<ScoreboardPage />} />
                        <Route path='stats' element={<StatisticsPage />} />
                        <Route path='search' element={<SearchPage />} />
                        <Route path='clubs/:id' element={<ClubScoreboardPage />} />
                        <Route path=':type' element={<ScoreboardPage />} />
                    </Route>

                    <Route path='requirements'>
                        <Route path=':id' element={<RequirementPage />} />
                    </Route>

                    <Route path='material'>
                        <Route index element={<MaterialPage />} />
                        <Route path='sparring' element={<SparringPage />} />
                        <Route path='modelgames' element={<ModelGamesPage />} />
                        <Route path='memorizegames' element={<MemorizeGamesPage />} />
                    </Route>

                    <Route path='notifications' element={<NotificationPage />} />

                    <Route path='coach'>
                        <Route index element={<CoachPortalPage />} />
                    </Route>
                </Route>
            </Route>

            {/* Unauthenticated */}

            <Route path='games'>
                <Route path=':cohort/:id'>
                    <Route index element={<GamePage />} />
                </Route>
            </Route>

            <Route path='*' element={<NotFoundPage />} />
        </Route>,
    ),
);

function App() {
    return (
        <LocalizationProvider
            dateAdapter={AdapterLuxon}
            adapterLocale={navigator.languages[0]}
        >
            <RouterProvider router={router} />
        </LocalizationProvider>
    );
}

function Root() {
    const navigate = useNavigate();

    useEffect(() => {
        return Hub.listen('auth', (data) => {
            switch (data?.payload?.event) {
                case 'customOAuthState':
                    if (data.payload.data) {
                        navigate(data.payload.data);
                    }
            }
        });
    }, [navigate]);

    return (
        <>
            <ScrollRestoration
                getKey={(location) => {
                    if (location.pathname.includes('tactics/instructions')) {
                        return location.key;
                    }
                    return location.pathname;
                }}
            />
            <TutorialProvider>
                <ErrorBoundary>
                    <Outlet />
                </ErrorBoundary>
            </TutorialProvider>
        </>
    );
}

export default App;<|MERGE_RESOLUTION|>--- conflicted
+++ resolved
@@ -58,17 +58,6 @@
 import ClubScoreboardPage from './scoreboard/club/ClubScoreboardPage';
 import SearchPage from './scoreboard/search/SeachPage';
 import StatisticsPage from './scoreboard/statistics/StatisticsPage';
-<<<<<<< HEAD
-import TournamentsPage from './tournaments/TournamentsPage';
-import DetailsPage from './tournaments/openClassical/DetailsPage';
-import InfoPage from './tournaments/openClassical/InfoPage';
-import ListPage from './tournaments/openClassical/ListPage';
-import RegistrationPage from './tournaments/openClassical/RegistrationPage';
-import SubmitResultsPage from './tournaments/openClassical/SubmitResultsPage';
-import AdminPage from './tournaments/openClassical/admin/AdminPage';
-import TournamentViewer from './tournaments/roundRobin/robinPage';
-=======
->>>>>>> 19ebae90
 import { TutorialProvider } from './tutorial/TutorialContext';
 
 LicenseInfo.setLicenseKey(
@@ -82,32 +71,6 @@
                 <Route index element={<LandingPage />} />
                 <Route path='signup' element={<SignupPage />} />
                 <Route path='verify-email' element={<VerifyEmailPage />} />
-<<<<<<< HEAD
-                <Route path='forgot-password' element={<ForgotPasswordPage />} />
-                <Route path='help' element={<HelpPage />} />
-                <Route path='tournaments'>
-                    <Route index element={<TournamentsPage />} />
-                    <Route path='round-robin' element={<TournamentViewer />} />
-                    <Route path='open-classical'>
-                        <Route index element={<DetailsPage />} />
-                        <Route path='info' element={<InfoPage />} />
-                        <Route path='register' element={<RegistrationPage />} />
-                        <Route path='submit-results' element={<SubmitResultsPage />} />
-                        <Route path='previous' element={<ListPage />} />
-                        <Route path='admin' element={<AdminPage />} />
-                    </Route>
-                </Route>
-                <Route path='dojodigest/unsubscribe' element={<UnsubscribePage />} />
-
-                <Route path='courses'>
-                    <Route index element={<ListCoursesPage />} />
-                    <Route path=':type/:id' element={<CoursePage />} />
-                </Route>
-                <Route path='coaching' element={<CoachingPage />} />
-
-                <Route path='prices' element={<PricingPage />} />
-=======
->>>>>>> 19ebae90
 
                 <Route path='yearreview/:username/:year' element={<YearReviewPage />} />
 
