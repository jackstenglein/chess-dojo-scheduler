import { LicenseInfo } from '@mui/x-data-grid-pro';
import { LocalizationProvider } from '@mui/x-date-pickers';
import { AdapterLuxon } from '@mui/x-date-pickers/AdapterLuxon';
import { Amplify, Hub } from 'aws-amplify';
import { useEffect } from 'react';
import {
    Navigate,
    Outlet,
    Route,
    RouterProvider,
    ScrollRestoration,
    createBrowserRouter,
    createRoutesFromElements,
    useNavigate,
} from 'react-router-dom';
import ErrorBoundary from './ErrorBoundary';
import NotFoundPage from './NotFoundPage';
import ThemeProvider from './ThemeProvider';
import { ApiProvider } from './api/Api';
import { CacheProvider } from './api/cache/Cache';
import { AuthProvider, RequireAuth } from './auth/Auth';
import ForgotPasswordPage from './auth/ForgotPasswordPage';
import SigninPage from './auth/SigninPage';
import SignupPage from './auth/SignupPage';
import VerifyEmailPage from './auth/VerifyEmailPage';
import CalendarPage from './calendar/CalendarPage';
import EventBooker from './calendar/EventBooker';
import ChatPage from './chat/ChatPage';
import ClubDetailsPage from './clubs/ClubDetailsPage';
import CreateClubPage from './clubs/CreateClubPage';
import ListClubsPage from './clubs/ListClubsPage';
import CoachPortalPage from './coaching/coaches/CoachPortalPage';
import CourseEditorPage from './coaching/coaches/courseEditor/CourseEditorPage';
import CoachingPage from './coaching/customers/CoachingPage';
import { getConfig } from './config';
import ListCoursesPage from './courses/list/ListCoursesPage';
import CoursePage from './courses/view/CoursePage';
import UnsubscribePage from './dojoDigest/UnsubscribePage';
import EditGamePage from './games/edit/EditGamePage';
import ExplorerPage from './games/explorer/ExplorerPage';
import ImportGamePage from './games/import/ImportGamePage';
import ListGamesPage from './games/list/ListGamesPage';
import ReviewQueuePage from './games/review/ReviewQueuePage';
import GamePage from './games/view/GamePage';
import HelpPage from './help/HelpPage';
import LandingPage from './landing/LandingPage';
import MaterialPage from './material/MaterialPage';
import GroupMeetingPage from './meeting/GroupMeetingPage';
import ListMeetingsPage from './meeting/ListMeetingsPage';
import MeetingPage from './meeting/MeetingPage';
import StripeCancelationPage from './meeting/StripeCancelationPage';
import Navbar from './navbar/Navbar';
import NewsfeedDetailPage from './newsfeed/detail/NewsfeedDetailPage';
import NewsfeedListPage from './newsfeed/list/NewsfeedListPage';
import NotificationPage from './notifications/NotificationPage';
import ProfilePage from './profile/ProfilePage';
import { SwitchCohortPrompt } from './profile/SwitchCohortPrompt';
import ProfileEditorPage from './profile/editor/ProfileEditorPage';
import FollowersPage from './profile/followers/FollowersPage';
import YearReviewPage from './profile/yearReview/YearReviewPage';
import YearReviewRedirect from './profile/yearReview/YearReviewRedirect';
import RecentPage from './recent/RecentPage';
import RequirementPage from './requirements/RequirementPage';
import ScoreboardPage from './scoreboard/ScoreboardPage';
import ClubScoreboardPage from './scoreboard/club/ClubScoreboardPage';
import SearchPage from './scoreboard/search/SeachPage';
import StatisticsPage from './scoreboard/statistics/StatisticsPage';
import TacticsExamPage from './tactics/TacticsExamPage';
import TacticsInstructionsPage from './tactics/instructions/TacticsInstructionsPage';
import ListTacticsExamsPage from './tactics/list/ListTacticsExamsPage';
import TournamentsPage from './tournaments/TournamentsPage';
import DetailsPage from './tournaments/openClassical/DetailsPage';
import InfoPage from './tournaments/openClassical/InfoPage';
import ListPage from './tournaments/openClassical/ListPage';
import RegistrationPage from './tournaments/openClassical/RegistrationPage';
import SubmitResultsPage from './tournaments/openClassical/SubmitResultsPage';
import AdminPage from './tournaments/openClassical/admin/AdminPage';
import { TutorialProvider } from './tutorial/TutorialContext';
import PricingPage from './upsell/PricingPage';

LicenseInfo.setLicenseKey(
    '54bc84a7ecb1e4bb301846936cb75a56Tz03ODMxNixFPTE3MzExMDQzNDQwMDAsUz1wcm8sTE09c3Vic2NyaXB0aW9uLEtWPTI=',
);

const config = getConfig();
Amplify.configure({
    Auth: {
        region: config.auth.region,
        userPoolId: config.auth.userPoolId,
        userPoolWebClientId: config.auth.userPoolWebClientId,
        oauth: {
            domain: config.auth.oauth.domain,
            scope: config.auth.oauth.scope,
            redirectSignIn: config.auth.oauth.redirectSignIn,
            redirectSignOut: config.auth.oauth.redirectSignOut,
            responseType: config.auth.oauth.responseType,
        },
    },
});

const router = createBrowserRouter(
    createRoutesFromElements(
        <Route path='/' element={<Root />}>
            <Route element={<SwitchCohortPrompt />}>
                <Route index element={<LandingPage />} />
                <Route path='signin' element={<SigninPage />} />
                <Route path='signup' element={<SignupPage />} />
                <Route path='verify-email' element={<VerifyEmailPage />} />
                <Route path='forgot-password' element={<ForgotPasswordPage />} />
                <Route path='help' element={<HelpPage />} />
                <Route path='tournaments'>
                    <Route index element={<TournamentsPage />} />
                    <Route path='open-classical'>
                        <Route index element={<DetailsPage />} />
                        <Route path='info' element={<InfoPage />} />
                        <Route path='register' element={<RegistrationPage />} />
                        <Route path='submit-results' element={<SubmitResultsPage />} />
                        <Route path='previous' element={<ListPage />} />
                        <Route path='admin' element={<AdminPage />} />
                    </Route>
                </Route>
                <Route path='dojodigest/unsubscribe' element={<UnsubscribePage />} />

                <Route path='courses'>
                    <Route index element={<ListCoursesPage />} />
                    <Route path=':type/:id' element={<CoursePage />} />
                </Route>
                <Route path='coaching' element={<CoachingPage />} />

                <Route path='prices' element={<PricingPage />} />

                <Route path='yearreview/:username/:year' element={<YearReviewPage />} />

                <Route path='clubs'>
                    <Route index element={<ListClubsPage />} />
                    <Route path='create' element={<CreateClubPage />} />
                    <Route path=':id'>
                        <Route index element={<ClubDetailsPage />} />
                        <Route path='edit' element={<CreateClubPage />} />
                    </Route>
                </Route>

                <Route element={<RequireAuth />}>
                    <Route path='profile'>
                        <Route index element={<ProfilePage />} />
                        <Route path='edit' element={<ProfileEditorPage />} />
                        <Route path='yearreview' element={<YearReviewRedirect />} />
                        <Route path=':username'>
                            <Route index element={<ProfilePage />} />
                            <Route path='followers' element={<FollowersPage />} />
                            <Route path='following' element={<FollowersPage />} />
                        </Route>
                    </Route>

                    <Route path='tactics'>
                        <Route index element={<ListTacticsExamsPage />} />
                        <Route
                            path='instructions'
                            element={<TacticsInstructionsPage />}
                        />
                        <Route path='exam' element={<TacticsExamPage />} />
                    </Route>

                    <Route path='chat' element={<ChatPage />} />

                    <Route path='recent' element={<RecentPage />} />
                    <Route path='calendar' element={<CalendarPage />}>
                        <Route path='availability/:id' element={<EventBooker />} />
                    </Route>
                    <Route path='meeting'>
                        <Route index element={<ListMeetingsPage />} />
                        <Route path=':meetingId'>
                            <Route index element={<MeetingPage />} />
                            <Route path='cancel' element={<StripeCancelationPage />} />
                        </Route>
                    </Route>
                    <Route path='group/:availabilityId' element={<GroupMeetingPage />} />
                    <Route path='games'>
                        <Route index element={<ListGamesPage />} />
                        <Route path='import' element={<ImportGamePage />} />
                        <Route path='explorer' element={<ExplorerPage />} />
                        <Route path=':cohort/:id'>
                            <Route path='edit' element={<EditGamePage />} />
                        </Route>
                        <Route path='review-queue' element={<ReviewQueuePage />} />
                    </Route>

                    <Route path='scoreboard'>
                        <Route index element={<ScoreboardPage />} />
                        <Route path='stats' element={<StatisticsPage />} />
                        <Route path='search' element={<SearchPage />} />
                        <Route path='clubs/:id' element={<ClubScoreboardPage />} />
                        <Route path=':type' element={<ScoreboardPage />} />
                    </Route>

                    <Route path='requirements'>
                        <Route path=':id' element={<RequirementPage />} />
                    </Route>

                    <Route path='material'>
                        <Route index element={<MaterialPage />} />
<<<<<<< HEAD
=======
                        <Route path='sparring' element={<SparringPage />} />
                        <Route path='modelgames' element={<ModelGamesPage />} />
                        <Route path='memorizegames' element={<MemorizeGamesPage />} />
>>>>>>> 912b26bd
                    </Route>

                    <Route path='notifications' element={<NotificationPage />} />

                    <Route path='newsfeed'>
                        <Route index element={<NewsfeedListPage />} />
                        <Route path=':owner/:id' element={<NewsfeedDetailPage />} />
                    </Route>

                    <Route path='coach'>
                        <Route index element={<CoachPortalPage />} />
                        <Route path='courses/:type/:id' element={<CourseEditorPage />} />
                    </Route>
                </Route>
            </Route>

            {/* Unauthenticated */}

            <Route path='games'>
                <Route path=':cohort/:id'>
                    <Route index element={<GamePage />} />
                </Route>
            </Route>

            <Route path='material'>
                <Route path='books' element={<BooksPage />} />
                <Route path='ratings' element={<RatingConversionsPage />} />
            </Route>

            {/* Legacy routes from Wix */}
            <Route path='books-by-rating' element={<BooksPage />} />
            <Route path='recommendations' element={<BooksPage />} />
            <Route path='training' element={<Navigate to='/' replace />} />
            <Route path='home' element={<Navigate to='/' replace />} />
            <Route path='plans-pricing' element={<PricingPage />} />

            <Route path='*' element={<NotFoundPage />} />
        </Route>,
    ),
);

function App() {
    return (
        <AuthProvider>
            <ThemeProvider>
                <LocalizationProvider
                    dateAdapter={AdapterLuxon}
                    adapterLocale={navigator.languages?.[0]}
                >
                    <RouterProvider router={router} />
                </LocalizationProvider>
            </ThemeProvider>
        </AuthProvider>
    );
}

function Root() {
    const navigate = useNavigate();

    useEffect(() => {
        Hub.listen('auth', (data: any) => {
            switch (data?.payload?.event) {
                case 'customOAuthState':
                    if (data.payload.data) {
                        navigate(data.payload.data);
                    }
            }
        });
    }, [navigate]);

    return (
        <ApiProvider>
            <ScrollRestoration
                getKey={(location) => {
                    if (location.pathname.includes('tactics/instructions')) {
                        return location.key;
                    }
                    return location.pathname;
                }}
            />
            <CacheProvider>
                <TutorialProvider>
                    <Navbar />
                    <ErrorBoundary>
                        <Outlet />
                    </ErrorBoundary>
                </TutorialProvider>
            </CacheProvider>
        </ApiProvider>
    );
}

export default App;<|MERGE_RESOLUTION|>--- conflicted
+++ resolved
@@ -44,7 +44,12 @@
 import GamePage from './games/view/GamePage';
 import HelpPage from './help/HelpPage';
 import LandingPage from './landing/LandingPage';
+import BooksPage from './material/BooksPage';
 import MaterialPage from './material/MaterialPage';
+import MemorizeGamesPage from './material/MemorizeGamesPage';
+import ModelGamesPage from './material/ModelGamesPage';
+import RatingConversionsPage from './material/RatingConversionsPage';
+import SparringPage from './material/SparringPage';
 import GroupMeetingPage from './meeting/GroupMeetingPage';
 import ListMeetingsPage from './meeting/ListMeetingsPage';
 import MeetingPage from './meeting/MeetingPage';
@@ -199,12 +204,9 @@
 
                     <Route path='material'>
                         <Route index element={<MaterialPage />} />
-<<<<<<< HEAD
-=======
                         <Route path='sparring' element={<SparringPage />} />
                         <Route path='modelgames' element={<ModelGamesPage />} />
                         <Route path='memorizegames' element={<MemorizeGamesPage />} />
->>>>>>> 912b26bd
                     </Route>
 
                     <Route path='notifications' element={<NotificationPage />} />
