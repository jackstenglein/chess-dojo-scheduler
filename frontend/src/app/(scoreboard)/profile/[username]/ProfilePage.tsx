--- conflicted
+++ resolved
@@ -23,35 +23,10 @@
 import CoachTab from '@/profile/coach/CoachTab';
 import ProfileCreatorPage from '@/profile/creator/ProfileCreatorPage';
 import { PawnIcon } from '@/style/ChessIcons';
-<<<<<<< HEAD
 import { Groups, PieChart, RocketLaunch, Star, Timeline } from '@mui/icons-material';
 import { TabContext, TabPanel } from '@mui/lab';
 import { Box, Container, Tab, Tabs, useMediaQuery } from '@mui/material';
-import { useEffect } from 'react';
-=======
-import {
-    Groups,
-    PieChart,
-    RocketLaunch,
-    Settings,
-    Star,
-    ThumbDown,
-    ThumbUp,
-    Timeline,
-} from '@mui/icons-material';
-import { LoadingButton, TabContext, TabPanel } from '@mui/lab';
-import {
-    Box,
-    Container,
-    IconButton,
-    Stack,
-    Tab,
-    Tabs,
-    Tooltip,
-    useMediaQuery,
-} from '@mui/material';
 import { useEffect, type JSX } from 'react';
->>>>>>> b4506b61
 
 export function ProfilePage({ username }: { username?: string }) {
     const { user, status } = useAuth();
