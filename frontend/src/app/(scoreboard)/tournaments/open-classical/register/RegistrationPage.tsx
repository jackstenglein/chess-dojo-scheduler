--- conflicted
+++ resolved
@@ -50,7 +50,6 @@
         false,
         false,
     ]);
-<<<<<<< HEAD
 
     const [errors, setErrors] = useState<Record<string, string>>({});
     const request = useRequest();
@@ -67,8 +66,6 @@
     };
     
     const allConfirmed = confirmedSteps.every(Boolean);    
-=======
->>>>>>> aadad205
 
     useEffect(() => {
         setLichessUsername(user?.ratings.LICHESS?.username || '');
@@ -299,24 +296,14 @@
                 <LoadingButton
                     variant='contained'
                     loading={request.isLoading()}
-<<<<<<< HEAD
                     onClick={validateAndProceed}
-=======
-                    onClick={onRegister}
->>>>>>> aadad205
                     color='success'
                 >
                     Register
                 </LoadingButton>
             </Stack>
-
-<<<<<<< HEAD
             <Dialog open={showConfirmDialog} maxWidth='sm' fullWidth>
                 <DialogTitle>Registration Confirmation</DialogTitle>
-=======
-            <Dialog open={request.status === RequestStatus.Success} maxWidth='sm' fullWidth>
-                <DialogTitle>Registration Complete</DialogTitle>
->>>>>>> aadad205
                 <DialogContent>
                     You've successfully registered for the Open Classical. Make sure to follow these
                     steps so that your opponents can contact you:
