import { isObject } from './scoreboard';
import { User } from './user';

/** The status of a requirement. */
export enum RequirementStatus {
    /** The requirement is actively in use. */
    Active = 'ACTIVE',

    /**
     * The requirement is no longer in use. Currently this status is not actually used.
     * We instead have just deleted old requirements.
     */
    Archived = 'ARCHIVED',
}

/** Defines how the requirement is displayed on the scoreboard. */
export enum ScoreboardDisplay {
    Unspecified = '',

    /** The requirement is not displayed on the scoreboard. */
    Hidden = 'HIDDEN',

    /** The requirement is displayed as a checkbox. */
    Checkbox = 'CHECKBOX',

    /** The requirement is displayed as a progress bar. */
    ProgressBar = 'PROGRESS_BAR',

    /** The requirement is a set amount of time. */
    Minutes = 'MINUTES',

    /** The requirement is a non-dojo task. */
    NonDojo = 'NON_DOJO',
}

/** A custom non-dojo task created by a user. */
export interface CustomTask {
    /** The id of the CustomTask. */
    id: string;

    /** The username of the owner of the CustomTask. */
    owner: string;

    /** The name of the CustomTask. */
    name: string;

    /** The description of the CustomTask. */
    description: string;

    /**
     * The target count of the CustomTask per cohort. Currently defaults to the value 1 for
     * each selected cohort that the task applies to.
     */
    counts: Record<string, number>;

    /** The scoreboard display of the CustomTask. Should always be non-dojo. */
    scoreboardDisplay: ScoreboardDisplay.NonDojo;

    /** The category of the CustomTask. Should always be non-dojo. */
<<<<<<< HEAD
    category: RequirementCategory;
=======
    category: RequirementCategory.NonDojo;
>>>>>>> ea3fbe57

    /** The last time the CustomTask definition was updated. */
    updatedAt: string;

    /** Whether the CustomTask applies to the free tier. */
    isFree?: boolean;
}

/** A position in a requirement. */
export interface Position {
    /** The title of the position. */
    title: string;

    /** The FEN of the position. */
    fen: string;

    /** The time limit in seconds that the position should be played at. */
    limitSeconds: number;

    /** The increment in seconds that the position should be played at. */
    incrementSeconds: number;

    /** The expected result of the position. */
    result: string;
}

/** The categories of a requirement. */
export enum RequirementCategory {
    Welcome = 'Welcome to the Dojo',
    Games = 'Games + Analysis',
    Tactics = 'Tactics',
    Middlegames = 'Middlegames + Strategy',
    Endgame = 'Endgame',
    Opening = 'Opening',
    Graduation = 'Graduation',
    NonDojo = 'Non-Dojo',
}

/** A requirement in the training plan. */
export interface Requirement {
    /** The id of the requirement. */
    id: string;

    /** The status of the requirement. */
    status: RequirementStatus;

    /** The category of the requirement. */
    category: RequirementCategory;

    /** The name of the requirement. */
    name: string;

    /**
     * An optional short name for the requirement, which is displayed in certain contexts
     * like the pie charts.
     */
    shortName?: string;

    /** The description of the requirement. */
    description: string;

    /** The description of the requirement for free-tier users. */
    freeDescription: string;

    /**
     * A map from the cohort to the target count necessary to complete the
     * requirement. For requirements that carry progress over across cohorts,
     * the special value ALL_COHORTS is used as a key.
     */
    counts: Record<string, number>;

    /**
     * The starting count of the requirement, if it doesn't start at 0. For
     * example, the Polgar M2s start at 306.
     */
    startCount: number;

    /**
     * The number of cohorts the requirement needs to be completed in before it
     * stops being suggested. For requirements that restart their progress in every
     * cohort, this is the special value -1.
     */
    numberOfCohorts: number;

    /** The amount of dojo points awarded for each unit of the requirement completed. */
    unitScore: number;

    /** An optional map from the cohort to an override of the unitScore value. */
    unitScoreOverride?: Record<string, number>;

    /**
     * An optional amount of dojo points that is applied only when the requirement is
     * fully complete. If present, this overrides the unit score and no dojo
     * points are awarded until this value is applied.
     */
    totalScore: number;

    /** A list of video embed URLs associated with the requirement. */
    videoUrls?: string[];

    /** A list of positions associated with the requirement. */
    positions?: Position[];

    /** The scoreboard display of the requirement. */
    scoreboardDisplay: ScoreboardDisplay;

    /** An optional string that is used to label the count of the progress bar. */
    progressBarSuffix: string;

    /** The last time the requirement was updated. */
    updatedAt: string;

    /** A string which is used to sort the requirement relative to other requirements. */
    sortPriority: string;

    /** The number of days before progress on the requirement expires. */
    expirationDays: number;

    /** Whether the requirement is visible to free-tier users. */
    isFree: boolean;

    /**
     * A list of requirement IDs which must be completed before this requirement
     * can be updated.
     */
    blockers?: string[];
}

/** A user's progress on a specific requirement. */
export interface RequirementProgress {
    /** The id of the requirement. */
    requirementId: string;

    /**
     * A map from the cohort to the user's current count in the requirement. For
     * requirements whose progress carries over across cohorts, the special value
     * ALL_COHORTS is used as a key.
     */
    counts: Record<string, number>;

    /** A map from the cohort to the user's time spent on the requirement in that cohort. */
    minutesSpent: Record<string, number>;

    /** The time the user last updated their progress on the requirement. */
    updatedAt: string;
}

/**
 * Returns whether obj is a Requirement.
 * @param obj The object to check
 * @returns Whether obj is a Requirement.
 */
export function isRequirement(obj: unknown): obj is Requirement {
    return isObject(obj) && obj.numberOfCohorts !== undefined;
}

/**
 * A function which can be used to sort Requirements.
 * @param a The first Requirement to compare.
 * @param b The second Requirement to compare.
 * @returns A number which indicates whether a comes before, after or is equal to b.
 */
export function compareRequirements(a: Requirement, b: Requirement) {
    if (a.sortPriority === undefined || b.sortPriority === undefined) {
        return 0;
    }
    return a.sortPriority.localeCompare(b.sortPriority);
}

/**
 * Optionally clamps the provided count to the range prescribed by the requirement.
 * @param cohort The cohort to use when getting the count.
 * @param requirement The requirement to get the count for.
 * @param count The count to clamp.
 * @param clamp Whether to clamp. If false, count is returned unchanged.
 * @returns The clamped count.
 */
function clampCount(
    cohort: string,
    requirement: Requirement,
    count: number,
    clamp?: boolean,
): number {
    if (clamp) {
        return Math.max(
            Math.min(count, requirement.counts[cohort] || 0),
            requirement.startCount || 0,
        );
    }
    return count;
}

/**
 * Gets the current count of a user's progress in a given requirement, optionally
 * clamping to the requirement's range.
 * @param cohort The cohort to get the count for.
 * @param requirement The requirement or custom task to get the count for.
 * @param progress The user's progress in the requirement.
 * @param clamp Whether to clamp the count.
 * @returns The user's current count on the requirement.
 */
export function getCurrentCount(
    cohort: string,
    requirement: Requirement | CustomTask,
    progress?: RequirementProgress,
    clamp?: boolean,
): number {
    if (!progress) {
        return 0;
    }
    if (!isRequirement(requirement)) {
        return 0;
    }
    if (requirement.scoreboardDisplay === ScoreboardDisplay.NonDojo) {
        return 0;
    }

    if (isExpired(requirement, progress)) {
        return 0;
    }

    if (requirement.numberOfCohorts === 1 || requirement.numberOfCohorts === 0) {
        return clampCount(cohort, requirement, progress.counts.ALL_COHORTS || 0, clamp);
    }

    if (
        requirement.numberOfCohorts > 1 &&
        Object.keys(progress.counts).length >= requirement.numberOfCohorts
    ) {
        if (progress.counts[cohort] !== undefined) {
            return clampCount(cohort, requirement, progress.counts[cohort], clamp);
        }

        return clampCount(
            cohort,
            requirement,
            Math.max(...Object.values(progress.counts)),
            clamp,
        );
    }

    if (!requirement.counts[cohort]) {
        cohort = Object.keys(requirement.counts)[0];
    }
    return clampCount(cohort, requirement, progress.counts[cohort] || 0, clamp);
}

/**
 * Returns the total count for the given cohort and requirement.
 * @param cohort The cohort to get the total count for.
 * @param requirement The requirement to get the total count for.
 * @returns The total count for the given cohort and requirement.
 */
export function getTotalCount(cohort: string, requirement: Requirement): number {
    return requirement.counts[cohort] || 0;
}

/**
 * Returns the total time spent in the given cohort for the requirement progress.
 * @param cohort The cohort to get the time for.
 * @param progress The requirement progress to get the time for.
 * @returns
 */
export function getTotalTime(cohort: string, progress?: RequirementProgress): number {
    if (!progress) {
        return 0;
    }
    return progress.minutesSpent[cohort] || 0;
}

/**
 * Converts the given number of minutes to a user-facing display string.
 * @param value The number of minutes to display.
 * @returns The user-facing display string.
 */
export function formatTime(value: number): string {
    const hours = Math.floor(value / 60);
    const minutes = Math.round(value % 60);
    if (minutes === 0) {
        return `${hours}h`;
    }
    return `${hours}h ${minutes}m`;
}

/**
 * Returns true if the given requirement progress indicates the user has
 * completed the requirement in the given cohort.
 * @param cohort The cohort to check.
 * @param requirement The requirement to check.
 * @param progress The progress to check.
 * @returns True if the requirement is complete.
 */
export function isComplete(
    cohort: string,
    requirement: Requirement,
    progress?: RequirementProgress,
): boolean {
    return (
        getCurrentCount(cohort, requirement, progress) >=
        getTotalCount(cohort, requirement)
    );
}

/**
 * Returns true if the given progress is expired for the given requirement.
 * @param requirement The requirement to check.
 * @param progress The progress to check.
 * @returns True if the progress is expired.
 */
export function isExpired(
    requirement: Requirement,
    progress?: RequirementProgress,
): boolean {
    if (!progress) {
        return false;
    }

    if (requirement.expirationDays > 0) {
        const expirationDate = new Date(progress.updatedAt);
        expirationDate.setDate(expirationDate.getDate() + requirement.expirationDays);

        if (new Date().getTime() > expirationDate.getTime()) {
            return true;
        }
    }
    return false;
}

/**
 * Returns the current dojo points value of the given progress.
 * @param cohort The cohort to get the dojo points for.
 * @param requirement The requirement to get the dojo points for.
 * @param progress The progress to get the dojo points for.
 * @returns The current dojo points of the given progress.
 */
export function getCurrentScore(
    cohort: string,
    requirement: Requirement,
    progress?: RequirementProgress,
) {
    if (!progress) {
        return 0;
    }

    if (requirement.totalScore) {
        if (isComplete(cohort, requirement, progress)) {
            return requirement.totalScore;
        }
        return 0;
    }

    const unitScore = getUnitScore(cohort, requirement);
    const currentCount = getCurrentCount(cohort, requirement, progress, true);
    return Math.max(currentCount - requirement.startCount, 0) * unitScore;
}

/**
 * Returns the total possible dojo points for the given cohort and set of requirements.
 * @param cohort The cohort to get the total possible points for.
 * @param requirements The set of requirements to get the total possible points for.
 * @returns The total possible dojo points for the cohort and requirements.
 */
export function getTotalScore(cohort: string | undefined, requirements: Requirement[]) {
    if (!cohort) {
        return 0;
    }

    const totalScore = requirements.reduce((sum, r) => {
        if (r.totalScore) {
            return sum + r.totalScore;
        }
        let unitScore = r.unitScore;
        if (r.unitScoreOverride?.[cohort] !== undefined) {
            unitScore = r.unitScoreOverride[cohort];
        }
        const count = r.counts[cohort] || 0;
        return sum + (count - r.startCount) * unitScore;
    }, 0);

    return totalScore;
}

/**
 * Returns the user's dojo points for the given cohort and set of requirements.
 * @param user The user to get the dojo points for.
 * @param cohort The cohort to get the dojo points for.
 * @param requirements The requirements to get the dojo points for.
 * @returns The user's dojo points for the given cohort and requirements.
 */
export function getCohortScore(
    user: User,
    cohort: string | undefined,
    requirements: Requirement[],
): number {
    if (!cohort) {
        return 0;
    }

    let score = 0;
    for (const requirement of requirements) {
        score += getCurrentScore(cohort, requirement, user.progress[requirement.id]);
    }
    return Math.round(score * 100) / 100;
}

/**
 * Returns the dojo score for the given user, cohort, requirement category and requirements.
 * @param user The user to get the score for.
 * @param cohort The cohort to get the score for.
 * @param category The requirement category to get the score for.
 * @param requirements The set of requirements to get the score for.
 * @returns The dojo score for the given parameters.
 */
export function getCategoryScore(
    user: User,
    cohort: string | undefined,
    category: string,
    requirements: Requirement[],
): number {
    if (!cohort) {
        return 0;
    }

    let score = 0;
    for (const requirement of requirements) {
        if (requirement.category === category) {
            score += getCurrentScore(cohort, requirement, user.progress[requirement.id]);
        }
    }
    return Math.round(score * 100) / 100;
}

/**
 * Returns the total possible dojo score for the given cohort, requirement category and requirements.
 * @param cohort The cohort to get the score for.
 * @param category The requirement category to get the score for.
 * @param requirements The set of requirements to get the score for.
 * @returns The total possible dojo score for the given parameters.
 */
export function getTotalCategoryScore(
    cohort: string | undefined,
    category: string,
    requirements: Requirement[],
) {
    if (!cohort) {
        return 0;
    }

    return getTotalScore(
        cohort,
        requirements.filter((r) => r.category === category),
    );
}

/**
 * Returns the unit score of the requirement for the given cohort.
 * @param cohort The cohort to get the unit score for.
 * @param requirement The requirement to get the unit score for.
 * @returns The unit score of the requirement for the given cohort.
 */
export function getUnitScore(cohort: string, requirement: Requirement): number {
    if (requirement.unitScoreOverride?.[cohort] !== undefined) {
        return requirement.unitScoreOverride[cohort];
    }
    return requirement.unitScore;
}<|MERGE_RESOLUTION|>--- conflicted
+++ resolved
@@ -57,11 +57,8 @@
     scoreboardDisplay: ScoreboardDisplay.NonDojo;
 
     /** The category of the CustomTask. Should always be non-dojo. */
-<<<<<<< HEAD
-    category: RequirementCategory;
-=======
     category: RequirementCategory.NonDojo;
->>>>>>> ea3fbe57
+
 
     /** The last time the CustomTask definition was updated. */
     updatedAt: string;
