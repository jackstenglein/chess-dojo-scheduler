import { Exam, ExamType } from '@jackstenglein/chess-dojo-common/src/database/exam';
import { getRegression } from '@jackstenglein/chess-dojo-common/src/exam/scores';
import { Check, Close, ExpandLess, ExpandMore, Help, Lock } from '@mui/icons-material';
import OpenInNewIcon from '@mui/icons-material/OpenInNew';
import {
    Alert,
    ButtonBase,
    Collapse,
    Link,
    Snackbar,
    Stack,
    Tooltip,
    Typography,
} from '@mui/material';
import {
    DataGridPro,
    GridColDef,
    GridRenderCellParams,
    GridRowParams,
} from '@mui/x-data-grid-pro';
import { useEffect, useMemo, useState } from 'react';
import { useNavigate } from 'react-router-dom';
import { useApi } from '../../api/Api';
import { RequestSnackbar, useRequest } from '../../api/Request';
import { useAuth, useFreeTier } from '../../auth/Auth';
import { toDojoDateString } from '../../calendar/displayDate';
import { isCohortInRange } from '../../database/user';
import LoadingPage from '../../loading/LoadingPage';
import UpsellDialog, { RestrictedAction } from '../../upsell/UpsellDialog';
import { getColorBasedOnExamType } from '../view/ExamCard';

interface CohortRangeExams {
    name: string;
    exams: ExamInfo[];
}

interface ExamListProps {
    cohortRanges: string[];
    examType: ExamType;
}

interface ExamInfo {
    id: string;
    exam: Exam;
    averageScore: number;
    averageRating: number | undefined;
    userScore: number | undefined;
    userRating: number | undefined;
    dateTaken: string;
}

function getExamInfo(e: Exam, username?: string, timezoneOverride?: string): ExamInfo {
    const regression = getRegression(e);
    const scores = Object.values(e.answers).map((a) => a.score);
    const avg = scores.reduce((sum, score) => sum + score, 0) / scores.length;

    const answer = e.answers[username || ''];

    let averageRating: number | undefined = undefined;
    let userRating: number | undefined = undefined;
    if (regression) {
        const sum = Object.values(e.answers)
            .map((a) => regression.predict(a.score))
            .reduce((sum, rating) => sum + rating, 0);
        averageRating = Math.round((10 * sum) / Object.values(e.answers).length) / 10;

        if (answer) {
            userRating = Math.round(10 * regression.predict(answer.score)) / 10;
        }
    }

    return {
        id: e.id,
        exam: e,
        averageScore: Math.round(10 * avg) / 10,
        averageRating,
        userScore: e.answers[username || '']?.score,
        userRating,
        dateTaken: answer
            ? toDojoDateString(new Date(answer.createdAt), timezoneOverride)
            : '',
    };
}

/**
 * Renders a set of exams in different cohort ranges. Each cohort range is
 * collapsible, and the user's current cohort range is expanded by default.
 * @param cohortRanges The cohort ranges that apply to this section
 * @param examType The type of exam shown in this section
 */
export const ExamList: React.FC<ExamListProps> = ({ cohortRanges, examType }) => {
    const api = useApi();
    const request = useRequest<ExamInfo[]>();
    const user = useAuth().user;
    const [expanded, setExpanded] = useState(
        cohortRanges.map((c) => isCohortInRange(user?.dojoCohort, c)),
    );

    useEffect(() => {
        if (!request.isSent()) {
            request.onStart();

            api.listExams(examType)
                .then((exams) => {
                    console.log('Exams: ', exams);
                    request.onSuccess(
                        exams.map((e) =>
                            getExamInfo(e, user?.username, user?.timezoneOverride),
                        ),
                    );
                })
                .catch((err) => {
                    console.error('listExams: ', err);
                    request.onFailure(err);
                });
        }
    }, [request, api, examType, user?.username, user?.timezoneOverride]);

    const ranges = useMemo(() => {
        const ranges: CohortRangeExams[] = [];
        if (request.data) {
            for (const range of cohortRanges) {
                const exams = request.data
                    .filter((c) => c.exam.cohortRange === range)
                    .sort((lhs, rhs) => {
                        if (
                            parseInt(lhs.exam.name.replace('Test #', '')) <
                            parseInt(rhs.exam.name.replace('Test #', ''))
                        ) {
                            return -1;
                        }
                        return 1;
                    });
                ranges.push({
                    name: range,
                    exams,
                });
            }
        }
        return ranges;
    }, [request, cohortRanges]);

    const onChangeExpanded = (i: number) => {
        setExpanded([...expanded.slice(0, i), !expanded[i], ...expanded.slice(i + 1)]);
    };

    return (
        <Stack spacing={2}>
            {!request.isSent() || request.isLoading() ? (
                <LoadingPage />
            ) : (
                <Stack spacing={3}>
                    {ranges.map((range, i) => (
                        <Stack key={range.name}>
                            <Stack spacing={1} direction='row' alignItems='center'>
                                <Tooltip
                                    title={
                                        expanded[i]
                                            ? 'Collapse Section'
                                            : 'Expand Section'
                                    }
                                >
                                    <ButtonBase onClick={() => onChangeExpanded(i)}>
<<<<<<< HEAD
                                        <IconButton>
                                            {expanded[i] ? (
                                                <ExpandLess
                                                    color={getColorBasedOnExamType(
                                                        examType,
                                                    )}
                                                />
                                            ) : (
                                                <ExpandMore
                                                    color={getColorBasedOnExamType(
                                                        examType,
                                                    )}
                                                />
                                            )}
                                        </IconButton>
=======
                                        {expanded[i] ? <ExpandLess /> : <ExpandMore />}
>>>>>>> 75e9f2bb
                                        <Typography variant='h6'>{range.name}</Typography>
                                    </ButtonBase>
                                </Tooltip>
                            </Stack>

                            <Collapse in={expanded[i]} unmountOnExit>
                                <ExamsTable exams={range.exams} />
                            </Collapse>
                        </Stack>
                    ))}
                </Stack>
            )}

            <RequestSnackbar request={request} />
        </Stack>
    );
};

const columns: GridColDef<ExamInfo>[] = [
    {
        field: 'problems',
        headerName: '# of Problems',
        valueGetter: (_value, row) => row.exam.pgns.length,
        align: 'center',
        headerAlign: 'center',
        flex: 1,
    },
    {
        field: 'timeLimitSeconds',
        headerName: 'Time Limit',
        valueGetter: (_value, row) => row.exam.timeLimitSeconds,
        valueFormatter: (value: number) => `${value / 60} min`,
        headerAlign: 'center',
        align: 'center',
        flex: 1,
    },
    {
        field: 'takebacksDisabled',
        headerName: 'Takebacks',
        headerAlign: 'center',
        align: 'center',
        width: 88,
        valueGetter: (_value, row) => row.exam.takebacksDisabled,
        renderCell(params) {
            return (
                <Tooltip
                    title={
                        params.value
                            ? 'Takebacks are disabled for this exam. Once you make a move, it is locked in.'
                            : 'Takebacks are enabled for this exam. After making a move, you can promote another move instead.'
                    }
                >
                    {params.value ? (
                        <Close color='error' sx={{ height: 1 }} />
                    ) : (
                        <Check color='success' sx={{ height: 1 }} />
                    )}
                </Tooltip>
            );
        },
    },
    {
        field: 'avgScore',
        headerName: 'Avg Score',
        headerAlign: 'center',
        align: 'center',
        valueGetter: (_value, row) => row.averageScore,
        renderCell(params: GridRenderCellParams<ExamInfo, number>) {
            if (params.value === undefined || isNaN(params.value)) {
                return `- / ${params.row.exam.totalScore}`;
            }
            return `${params.value} / ${params.row.exam.totalScore}`;
        },
        flex: 1,
    },
    {
        field: 'yourScore',
        headerName: 'Your Score',
        align: 'center',
        headerAlign: 'center',
        valueGetter: (_value, row) => row.userScore,
        renderCell(params: GridRenderCellParams<ExamInfo, number | undefined>) {
            if (params.value === undefined) {
                return `- / ${params.row.exam.totalScore}`;
            }
            return `${params.value} / ${params.row.exam.totalScore}`;
        },
        flex: 1,
    },
    {
        field: 'avgRating',
        headerName: 'Avg Rating',
        headerAlign: 'center',
        align: 'center',
        valueGetter: (_value, row) => row.averageRating,
        renderCell(params: GridRenderCellParams<ExamInfo, number | undefined>) {
            if (params.value === undefined || isNaN(params.value)) {
                return (
                    <Tooltip title='Avg rating is not calculated until enough people have taken the exam.'>
                        <Help sx={{ color: 'text.secondary', height: 1 }} />
                    </Tooltip>
                );
            }
            return `${params.value}`;
        },
        flex: 1,
    },
    {
        field: 'yourRating',
        headerName: 'Your Rating',
        align: 'center',
        headerAlign: 'center',
        valueGetter: (_value, row) => row.userRating,
        renderCell(params: GridRenderCellParams<ExamInfo, number | undefined>) {
            if (params.value === undefined || isNaN(params.value)) {
                return (
                    <Tooltip title='Your rating is not calculated until enough people have taken the exam.'>
                        <Help sx={{ color: 'text.secondary', height: 1 }} />
                    </Tooltip>
                );
            }
            return `${params.value}`;
        },
    },
    {
        field: 'dateTaken',
        headerName: 'Date Taken',
        align: 'center',
        headerAlign: 'center',
        valueGetter: (_value, row) => row.dateTaken,
        flex: 1,
    },
];

const initialState = {
    pagination: {
        paginationModel: { pageSize: 10 },
    },
};

export const ExamsTable = ({ exams }: { exams: ExamInfo[] }) => {
    const user = useAuth().user;
    const navigate = useNavigate();
    const [snackbarOpen, setSnackbarOpen] = useState(false);
    const [upsellOpen, setUpsellOpen] = useState(false);
    const isFreeTier = useFreeTier();

    const examColumns = useMemo(() => {
        const examColumns: GridColDef<ExamInfo>[] = [
            {
                field: 'name',
                headerName: 'Name',
                valueGetter: (_value, row) => row.exam.name,
                renderCell(params: GridRenderCellParams<ExamInfo, string>) {
                    const hasAnswered = Boolean(
                        params.row.exam.answers[user?.username || ''],
                    );

                    const i = exams.findIndex((e) => e.id === params.row.id);
                    if (
                        !hasAnswered &&
                        i >= 1 &&
                        !exams[i - 1].exam.answers[user?.username || '']
                    ) {
                        return (
                            <Tooltip title='This exam is locked until you complete the previous exam'>
                                <Stack direction='row' spacing={0.5} alignItems='center'>
                                    <Link color='text.disabled'>
                                        {params.value}{' '}
                                        <Lock
                                            fontSize='small'
                                            color='error'
                                            sx={{ verticalAlign: 'middle' }}
                                        />
                                    </Link>
                                </Stack>
                            </Tooltip>
                        );
                    }
                    return (
                        <Stack direction='row' spacing={0.5} alignItems='center'>
                            <Link sx={{ cursor: 'pointer' }}>
                                {params.value}{' '}
                                <OpenInNewIcon
                                    fontSize='small'
                                    color='primary'
                                    sx={{ verticalAlign: 'middle' }}
                                />
                            </Link>
                        </Stack>
                    );
                },
                flex: 1,
            },
            ...columns,
        ];
        return examColumns;
    }, [user, exams]);

    const onClickRow = (params: GridRowParams<ExamInfo>) => {
        if (params.row.exam.answers[user?.username || '']) {
            navigate(`/tests/${params.row.exam.type}/${params.row.id}/exam`, {
                state: { exam: params.row.exam },
            });
            return;
        }

        const i = exams.findIndex((e) => e.id === params.row.id);
        if (
            !user?.isAdmin &&
            i >= 1 &&
            !exams[i - 1].exam.answers[user?.username || '']
        ) {
            setSnackbarOpen(true);
        } else if (i >= 1 && isFreeTier) {
            setUpsellOpen(true);
        } else {
            navigate(`/tests/${params.row.exam.type}/${params.row.id}`, {
                state: { exam: params.row.exam },
            });
        }
    };

    const handleClose = (_event: React.SyntheticEvent | Event, reason?: string) => {
        if (reason === 'clickaway') {
            return;
        }

        setSnackbarOpen(false);
    };

    return (
        <>
            <DataGridPro
                autoHeight
                columns={examColumns}
                rows={exams}
                hideFooter
                onRowClick={onClickRow}
                disableRowSelectionOnClick
                disableColumnMenu
                disableColumnSelector
                initialState={initialState}
            />
            <Snackbar
                open={snackbarOpen}
                onClose={handleClose}
                anchorOrigin={{ vertical: 'bottom', horizontal: 'center' }}
            >
                <Alert severity='error' variant='filled' onClose={handleClose}>
                    This exam is locked until you complete the previous exam.
                </Alert>
            </Snackbar>
            <UpsellDialog
                open={upsellOpen}
                onClose={() => setUpsellOpen(false)}
                currentAction={RestrictedAction.TacticsExams}
            />
        </>
    );
};<|MERGE_RESOLUTION|>--- conflicted
+++ resolved
@@ -161,7 +161,7 @@
                                     }
                                 >
                                     <ButtonBase onClick={() => onChangeExpanded(i)}>
-<<<<<<< HEAD
+
                                         <IconButton>
                                             {expanded[i] ? (
                                                 <ExpandLess
@@ -177,9 +177,6 @@
                                                 />
                                             )}
                                         </IconButton>
-=======
-                                        {expanded[i] ? <ExpandLess /> : <ExpandMore />}
->>>>>>> 75e9f2bb
                                         <Typography variant='h6'>{range.name}</Typography>
                                     </ButtonBase>
                                 </Tooltip>
