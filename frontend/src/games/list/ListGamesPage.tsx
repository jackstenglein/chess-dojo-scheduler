--- conflicted
+++ resolved
@@ -23,6 +23,7 @@
 import { RequestSnackbar } from '../../api/Request';
 import { useFreeTier } from '../../auth/Auth';
 import { GameInfo } from '../../database/game';
+import { RequirementCategory } from '../../database/requirement';
 import Avatar from '../../profile/Avatar';
 import CohortIcon from '../../scoreboard/CohortIcon';
 import Icon from '../../style/Icon';
@@ -284,23 +285,17 @@
                             data-cy='import-game-button'
                             id='import-game-button'
                             variant='contained'
-<<<<<<< HEAD
                             onClick={onImport}
-                        >
-                            Analyze a Game
-=======
-                            onClick={onSubmit}
                             color='success'
                             startIcon={
                                 <Icon
-                                    name='upload'
+                                    name={RequirementCategory.Games}
                                     color='inherit'
                                     sx={{ marginRight: '0.3rem' }}
                                 />
                             }
                         >
-                            Upload Game
->>>>>>> 62be5097
+                            Analyze a Game
                         </Button>
 
                         <Divider />
