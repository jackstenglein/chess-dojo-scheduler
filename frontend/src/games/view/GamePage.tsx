--- conflicted
+++ resolved
@@ -1,38 +1,17 @@
-<<<<<<< HEAD
-import { EngineMoveButtonExtras } from '@/components/games/view/EngineMoveButtonExtras';
-import { Box } from '@mui/material';
-import { createContext, useContext, useEffect } from 'react';
-import { useParams } from 'react-router-dom';
-import { useApi } from '../../api/Api';
-import { RequestSnackbar, useRequest } from '../../api/Request';
-import { useAuth } from '../../auth/Auth';
-import PgnBoard from '../../board/pgn/PgnBoard';
-import { DefaultUnderboardTab } from '../../board/pgn/boardTools/underboard/Underboard';
-import { Game } from '../../database/game';
-=======
-import { EventType, trackEvent } from '@/analytics/events';
 import { useApi } from '@/api/Api';
-import {
-    BoardOrientation,
-    GameHeader,
-    GameSubmissionType,
-    isMissingData,
-    UpdateGameRequest,
-} from '@/api/gameApi';
 import { RequestSnackbar, useRequest } from '@/api/Request';
 import { useAuth } from '@/auth/Auth';
+import PgnBoard from '@/board/pgn/PgnBoard';
 import { DefaultUnderboardTab } from '@/board/pgn/boardTools/underboard/Underboard';
-import PgnBoard from '@/board/pgn/PgnBoard';
-import { EngineMoveButtonExtras } from '@/components/games/view/EngineMoveButtonExtras';
+import { getConfig } from '@/config';
 import { GameContext } from '@/context/useGame';
 import { Game } from '@/database/game';
-import { Chess } from '@jackstenglein/chess';
 import { Box } from '@mui/material';
 import { useEffect } from 'react';
-import { useParams, useSearchParams } from 'react-router-dom';
-import { MissingGameDataPreflight } from '../edit/MissingGameDataPreflight';
->>>>>>> a37c200a
+import { useParams } from 'react-router-dom';
 import PgnErrorBoundary from './PgnErrorBoundary';
+
+const isBeta = getConfig().isBeta;
 
 const GamePage = () => {
     const api = useApi();
@@ -64,10 +43,6 @@
         }
     }, [request, api, cohort, id]);
 
-    const onUpdateGame = (g: Game) => {
-        request.onSuccess({ ...g, pgn: request.data?.pgn ?? g.pgn });
-    };
-
     const isOwner = request.data?.owner === user?.username;
 
     return (
@@ -86,7 +61,7 @@
                 <GameContext.Provider
                     value={{
                         game: request.data,
-                        onUpdateGame,
+                        onUpdateGame: request.onSuccess,
                         isOwner,
                     }}
                 >
@@ -94,7 +69,7 @@
                         pgn={request.data?.pgn}
                         startOrientation={request.data?.orientation}
                         underboardTabs={[
-                            ...(user ? [DefaultUnderboardTab.Directories] : []),
+                            ...(isBeta ? [DefaultUnderboardTab.Directories] : []),
                             DefaultUnderboardTab.Tags,
                             ...(isOwner ? [DefaultUnderboardTab.Editor] : []),
                             DefaultUnderboardTab.Comments,
@@ -103,9 +78,6 @@
                             DefaultUnderboardTab.Settings,
                         ]}
                         allowMoveDeletion={request.data?.owner === user?.username}
-                        slots={{
-                            moveButtonExtras: EngineMoveButtonExtras,
-                        }}
                     />
                 </GameContext.Provider>
             </PgnErrorBoundary>
