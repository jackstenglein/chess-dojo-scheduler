--- conflicted
+++ resolved
@@ -1,10 +1,6 @@
-<<<<<<< HEAD
 import { useApi } from '@/api/Api';
 import { useAuth } from '@/auth/Auth';
-=======
-import { useFreeTier } from '@/auth/Auth';
 import { TrainingTipsButton } from '@/components/profile/TrainingTips';
->>>>>>> 096e9811
 import DojoScoreCard from '@/components/profile/stats/DojoScoreCard';
 import { KeyboardDoubleArrowDown, KeyboardDoubleArrowUp } from '@mui/icons-material';
 import {
@@ -64,11 +60,6 @@
         'Non-Dojo': false,
         [RequirementCategory.SuggestedTasks]: true,
     });
-<<<<<<< HEAD
-    const [showCustomTaskEditor, setShowCustomTaskEditor] = useState(false);
-=======
-    const isFreeTier = useFreeTier();
->>>>>>> 096e9811
 
     useEffect(() => {
         setCohort(user.dojoCohort);
@@ -88,7 +79,6 @@
 
     const categories: Category[] = useMemo(() => {
         const categories: Category[] = [];
-<<<<<<< HEAD
         const suggestedTasks = getSuggestedTasks(pinnedTasks, requirements, user);
         if (suggestedTasks.length > 0) {
             categories.push({
@@ -100,14 +90,9 @@
             });
         }
 
-        requirements.forEach((r) => {
-            const c = categories.find((c) => c.name === r.category);
-            const complete = isComplete(cohort, r, user.progress[r.id]);
-=======
         const tasks = (requirements as (Requirement | CustomTask)[]).concat(
             user.customTasks ?? [],
         );
-
         tasks.forEach((task) => {
             if (!(cohort in task.counts)) {
                 return;
@@ -115,7 +100,6 @@
 
             const c = categories.find((c) => c.name === task.category);
             const complete = isComplete(cohort, task, user.progress[task.id]);
->>>>>>> 096e9811
 
             if (c === undefined) {
                 categories.push({
@@ -249,22 +233,6 @@
                 </Stack>
             </Stack>
 
-<<<<<<< HEAD
-=======
-            {suggestedTasks.requirements.length > 0 && (
-                <ProgressCategory
-                    color='dojoOrange'
-                    key={suggestedTasks.name}
-                    c={suggestedTasks}
-                    expanded={expanded[suggestedTasks.name]}
-                    toggleExpand={toggleExpand}
-                    user={user}
-                    isCurrentUser={isCurrentUser}
-                    cohort={cohort}
-                />
-            )}
-
->>>>>>> 096e9811
             {categories.map((c) => (
                 <ProgressCategory
                     key={c.name}
@@ -274,12 +242,8 @@
                     user={user}
                     isCurrentUser={isCurrentUser}
                     cohort={cohort}
-<<<<<<< HEAD
-                    setShowCustomTaskEditor={setShowCustomTaskEditor}
                     togglePin={togglePin}
                     pinnedTasks={pinnedTasks}
-=======
->>>>>>> 096e9811
                 />
             ))}
         </Stack>
