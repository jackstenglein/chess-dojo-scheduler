--- conflicted
+++ resolved
@@ -1,9 +1,5 @@
-<<<<<<< HEAD
 import { CategoryColors } from '@/style/ThemeProvider';
-import { AddCircle, Lock } from '@mui/icons-material';
-=======
 import { AddCircle, Lock, PushPin, PushPinOutlined } from '@mui/icons-material';
->>>>>>> 6caa138b
 import {
     Box,
     Checkbox,
