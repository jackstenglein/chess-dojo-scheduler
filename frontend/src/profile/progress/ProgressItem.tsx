import { AddCircle, Lock, PushPin, PushPinOutlined } from '@mui/icons-material';
import {
    Box,
    Checkbox,
    Chip,
    Divider,
    Grid2,
    IconButton,
    Stack,
    Tooltip,
    Typography,
} from '@mui/material';
import React, { useMemo, useState } from 'react';
import { useRequirements } from '../../api/cache/requirements';
import {
    CustomTask,
    Requirement,
    RequirementCategory,
    RequirementProgress,
    ScoreboardDisplay,
    formatTime,
    getCurrentCount,
    getTotalTime,
    isBlocked,
    isExpired,
} from '../../database/requirement';
import { ALL_COHORTS, User } from '../../database/user';
import RequirementModal from '../../requirements/RequirementModal';
import ScoreboardProgress, { ProgressText } from '../../scoreboard/ScoreboardProgress';
import ProgressDialog from './ProgressDialog';

interface ProgressItemProps {
    user: User;
    progress?: RequirementProgress;
    requirement: Requirement | CustomTask;
    cohort: string;
    isCurrentUser: boolean;
    togglePin: (req: Requirement | CustomTask) => void;
    isPinned: boolean;
}

const ProgressItem: React.FC<ProgressItemProps> = ({
    user,
    progress,
    requirement,
    cohort,
    isCurrentUser,
    togglePin,
    isPinned,
}) => {
<<<<<<< HEAD
    if (!isRequirement(requirement)) {
        return (
            <CustomTaskProgressItem
                progress={progress}
                task={requirement}
                cohort={cohort}
            />
        );
    }

    return (
        <RequirementProgressItem
            user={user}
            progress={progress}
            requirement={requirement}
            cohort={cohort}
            isCurrentUser={isCurrentUser}
            togglePin={togglePin}
            isPinned={isPinned}
        />
    );
};

export default ProgressItem;

interface RequirementProgressItemProps extends ProgressItemProps {
    requirement: Requirement;
}

const RequirementProgressItem: React.FC<RequirementProgressItemProps> = ({
    user,
    progress,
    requirement,
    cohort,
    isCurrentUser,
    togglePin,
    isPinned,
}) => {
=======
>>>>>>> 096e9811
    const [showUpdateDialog, setShowUpdateDialog] = useState(false);
    const [showReqModal, setShowReqModal] = useState(false);
    const { requirements } = useRequirements(ALL_COHORTS, false);

    const blocker = useMemo(() => {
        return isBlocked(cohort, user, requirement, requirements);
    }, [requirement, requirements, cohort, user]);

    const totalCount = requirement.counts[cohort] || 0;
    const currentCount = getCurrentCount(cohort, requirement, progress);
    const time = formatTime(getTotalTime(cohort, progress));
    const expired = isExpired(requirement, progress);

    let DescriptionElement = null;
    let UpdateElement = null;

    let color: string | undefined = undefined;
    if (isCurrentUser && currentCount >= totalCount) {
        color = 'trainingPlanTaskComplete.main';
    } else if (isCurrentUser) {
        color = 'primary.main';
    }

    switch (requirement.scoreboardDisplay) {
        case ScoreboardDisplay.Hidden:
        case ScoreboardDisplay.Checkbox:
            UpdateElement = (
                <Checkbox
                    aria-label={`Checkbox ${requirement.name}`}
                    checked={currentCount >= totalCount}
                    onClick={() => setShowUpdateDialog(true)}
                    disabled={!isCurrentUser}
                    sx={{
                        color,
                        '&.Mui-checked:not(.Mui-disabled)': {
                            color,
                        },
                    }}
                />
            );
            break;

        case ScoreboardDisplay.ProgressBar:
        case ScoreboardDisplay.Minutes:
        case ScoreboardDisplay.Unspecified:
            DescriptionElement = (
                <ScoreboardProgress
                    value={currentCount}
                    max={totalCount}
                    min={requirement.startCount || 0}
                    isTime={requirement.scoreboardDisplay === ScoreboardDisplay.Minutes}
                    hideProgressText={true}
                    sx={{ height: '6px' }}
                />
            );
            UpdateElement =
                currentCount >= totalCount ? (
                    <Checkbox
                        checked
                        onClick={() => setShowUpdateDialog(true)}
                        color={isCurrentUser ? 'trainingPlanTaskComplete' : undefined}
                    />
                ) : !isCurrentUser ? null : (
                    <IconButton
                        aria-label={`Update ${requirement.name}`}
                        onClick={() => setShowUpdateDialog(true)}
                        data-cy='update-task-button'
                    >
                        <AddCircle color='primary' />
                    </IconButton>
                );
            break;

        case ScoreboardDisplay.NonDojo:
            UpdateElement = (
                <IconButton
                    aria-label={`Update ${requirement.name}`}
                    onClick={() => setShowUpdateDialog(true)}
                >
                    <AddCircle color='primary' />
                </IconButton>
            );
            break;
    }

    let requirementName = requirement.name.replaceAll('{{count}}', `${totalCount}`);
    if (requirement.scoreboardDisplay === ScoreboardDisplay.Checkbox && totalCount > 1) {
        requirementName += ` (${totalCount})`;
    }

    if (blocker.isBlocked) {
        UpdateElement = <Lock sx={{ marginRight: 1, color: 'text.secondary' }} />;
    }

    return (
        <Tooltip title={blocker.reason} followCursor>
            <Stack spacing={2} mt={2}>
                <Grid2
                    container
                    columnGap={0.5}
                    alignItems='center'
                    justifyContent='space-between'
                    position='relative'
                >
<<<<<<< HEAD
                    <Grid
                        item
                        xs={9}
                        xl={9}
=======
                    <Grid2
                        size={9}
>>>>>>> 096e9811
                        onClick={() => setShowReqModal(true)}
                        sx={{ cursor: 'pointer', position: 'relative' }}
                        id='task-details'
                        display='flex'
                        flexDirection='column'
                        rowGap='0.25rem'
                    >
                        {expired && (
                            <Tooltip title='Your progress on this task has expired and it must be recompleted'>
                                <Chip
                                    variant='outlined'
                                    color='error'
                                    label='Expired'
                                    size='small'
                                    sx={{ alignSelf: 'start', mb: 0.5 }}
                                />
                            </Tooltip>
                        )}

                        <Stack
                            direction='row'
                            flexWrap='wrap'
                            justifyContent='space-between'
                            alignItems='center'
                            columnGap='1rem'
                        >
                            <Typography
                                sx={{
                                    opacity: blocker.isBlocked ? 0.5 : 1,
                                    fontWeight: 'bold',
                                }}
                            >
                                {requirementName}
                            </Typography>
                            {showCount(requirement) && (
                                <Box mr={1}>
                                    <ProgressText
                                        value={currentCount}
                                        max={totalCount}
                                        min={requirement.startCount}
                                        isTime={
                                            requirement.scoreboardDisplay ===
                                            ScoreboardDisplay.Minutes
                                        }
                                    />
                                </Box>
                            )}
                        </Stack>
                        {DescriptionElement}
<<<<<<< HEAD
                    </Grid>
                    <Grid item xs={2} sm='auto' id='task-status'>
                        <Stack direction='row' alignItems='center' justifyContent='end'>
=======
                    </Grid2>
                    <Grid2 size={{ xs: 2, sm: 'auto' }} id='task-status'>
                        <Stack
                            direction='row'
                            alignItems='center'
                            justifyContent='end'
                            gap={1}
                        >
>>>>>>> 096e9811
                            {!blocker.isBlocked && (
                                <Typography
                                    color='text.secondary'
                                    sx={{
                                        display: { xs: 'none', sm: 'initial' },
                                        fontWeight: 'bold',
                                    }}
                                    noWrap
                                    textOverflow='unset'
                                    mr={1}
                                >
                                    {time}
                                </Typography>
                            )}
                            {UpdateElement}

                            {isCurrentUser &&
                                requirement.scoreboardDisplay !==
                                    ScoreboardDisplay.Hidden &&
                                requirement.category !== RequirementCategory.Welcome && (
                                    <Tooltip
                                        title={
                                            isPinned
                                                ? 'Unpin from Suggested Tasks'
                                                : 'Pin to Suggested Tasks'
                                        }
                                    >
                                        <IconButton
                                            onClick={() => togglePin(requirement)}
                                        >
                                            {isPinned ? (
                                                <PushPin color='dojoOrange' />
                                            ) : (
                                                <PushPinOutlined color='dojoOrange' />
                                            )}
                                        </IconButton>
                                    </Tooltip>
                                )}
                        </Stack>
                    </Grid2>
                </Grid2>
                <Divider />

                {showReqModal && (
                    <RequirementModal
                        open={showReqModal}
                        onClose={() => setShowReqModal(false)}
                        requirement={requirement}
                        cohort={cohort}
                    />
                )}

                {showUpdateDialog && (
                    <ProgressDialog
                        open={showUpdateDialog}
                        onClose={() => setShowUpdateDialog(false)}
                        requirement={requirement}
                        cohort={cohort}
                        progress={progress}
                    />
                )}
            </Stack>
        </Tooltip>
    );
};

export default ProgressItem;

function showCount(requirement: Requirement | CustomTask): boolean {
    return (
        requirement.scoreboardDisplay !== ScoreboardDisplay.NonDojo &&
        requirement.scoreboardDisplay !== ScoreboardDisplay.Checkbox &&
        requirement.scoreboardDisplay !== ScoreboardDisplay.Hidden
    );
}<|MERGE_RESOLUTION|>--- conflicted
+++ resolved
@@ -48,47 +48,6 @@
     togglePin,
     isPinned,
 }) => {
-<<<<<<< HEAD
-    if (!isRequirement(requirement)) {
-        return (
-            <CustomTaskProgressItem
-                progress={progress}
-                task={requirement}
-                cohort={cohort}
-            />
-        );
-    }
-
-    return (
-        <RequirementProgressItem
-            user={user}
-            progress={progress}
-            requirement={requirement}
-            cohort={cohort}
-            isCurrentUser={isCurrentUser}
-            togglePin={togglePin}
-            isPinned={isPinned}
-        />
-    );
-};
-
-export default ProgressItem;
-
-interface RequirementProgressItemProps extends ProgressItemProps {
-    requirement: Requirement;
-}
-
-const RequirementProgressItem: React.FC<RequirementProgressItemProps> = ({
-    user,
-    progress,
-    requirement,
-    cohort,
-    isCurrentUser,
-    togglePin,
-    isPinned,
-}) => {
-=======
->>>>>>> 096e9811
     const [showUpdateDialog, setShowUpdateDialog] = useState(false);
     const [showReqModal, setShowReqModal] = useState(false);
     const { requirements } = useRequirements(ALL_COHORTS, false);
@@ -193,15 +152,8 @@
                     justifyContent='space-between'
                     position='relative'
                 >
-<<<<<<< HEAD
-                    <Grid
-                        item
-                        xs={9}
-                        xl={9}
-=======
                     <Grid2
                         size={9}
->>>>>>> 096e9811
                         onClick={() => setShowReqModal(true)}
                         sx={{ cursor: 'pointer', position: 'relative' }}
                         id='task-details'
@@ -251,20 +203,9 @@
                             )}
                         </Stack>
                         {DescriptionElement}
-<<<<<<< HEAD
-                    </Grid>
-                    <Grid item xs={2} sm='auto' id='task-status'>
-                        <Stack direction='row' alignItems='center' justifyContent='end'>
-=======
                     </Grid2>
                     <Grid2 size={{ xs: 2, sm: 'auto' }} id='task-status'>
-                        <Stack
-                            direction='row'
-                            alignItems='center'
-                            justifyContent='end'
-                            gap={1}
-                        >
->>>>>>> 096e9811
+                        <Stack direction='row' alignItems='center' justifyContent='end'>
                             {!blocker.isBlocked && (
                                 <Typography
                                     color='text.secondary'
