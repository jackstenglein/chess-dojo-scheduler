--- conflicted
+++ resolved
@@ -40,13 +40,8 @@
     user: User;
     isCurrentUser: boolean;
     cohort: string;
-<<<<<<< HEAD
-    setShowCustomTaskEditor: (v: boolean) => void;
     togglePin: (req: Requirement | CustomTask) => void;
     pinnedTasks: (Requirement | CustomTask)[];
-=======
-    color?: SvgIconOwnProps['color'];
->>>>>>> 096e9811
 }
 
 const ProgressCategory: React.FC<ProgressCategoryProps> = ({
@@ -56,13 +51,8 @@
     user,
     isCurrentUser,
     cohort,
-<<<<<<< HEAD
-    setShowCustomTaskEditor,
     togglePin,
     pinnedTasks,
-=======
-    color,
->>>>>>> 096e9811
 }) => {
     const isFreeTier = useFreeTier();
     const [showCustomTaskEditor, setShowCustomTaskEditor] = useState(false);
