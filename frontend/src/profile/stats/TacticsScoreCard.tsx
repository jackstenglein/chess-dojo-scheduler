import { Card, CardContent, Link, Stack, Tooltip, Typography } from '@mui/material';
import Grid2 from '@mui/material/Unstable_Grid2/Grid2';
import { Link as RouterLink } from 'react-router-dom';
import { useRequirements } from '../../api/cache/requirements';
import { ALL_COHORTS, User } from '../../database/user';
import { Link as RouterLink } from 'react-router-dom';
import { getExamColour } from '../../exams/list/ExamGraphComposer';
import { calculateTacticsRating } from '../../exams/view/exam';
import MeterGauge from './MeterGauge';

interface TacticsScoreCardProps {
    user: User;
}

const TacticsScoreCard: React.FC<TacticsScoreCardProps> = ({ user }) => {
    const { requirements } = useRequirements(ALL_COHORTS, true);
    const tacticsRating = calculateTacticsRating(user, requirements);
    const minCohort = parseInt(user.dojoCohort);
    const maxCohort =
        user.dojoCohort.split('-').length > 1
            ? parseInt(user.dojoCohort.split('-')[1])
            : minCohort;

    const isProvisional = tacticsRating.components.some((c) => c.rating < 0);

    return (
        <Card variant='outlined'>
            <CardContent>
                <Stack
                    direction='row'
                    mb={2}
                    spacing={2}
                    justifyContent='center'
                    alignItems='center'
                >
                    <Typography
                        variant='h6'
                        sx={{
                            fontWeight: 'bold',
                        }}
                    >
                        Tactics Rating:{' '}
                    </Typography>
                    <Tooltip
                        title={getTooltip(
                            tacticsRating.overall,
                            minCohort,
                            maxCohort,
                            isProvisional,
                        )}
                    >
                        <Stack
                            mb={2}
                            spacing={1}
                            justifyContent='center'
                            alignItems='center'
                        >
                            <Typography
                                variant='h6'
                                sx={{
                                    fontSize: '2rem',
                                    fontWeight: 'bold',
                                }}
                                color={
                                    tacticsRating.overall < minCohort
                                        ? 'error'
                                        : tacticsRating.overall > maxCohort
                                          ? 'success.main'
                                          : 'warning.main'
                                }
                            >
                                {Math.round(tacticsRating.overall)}
                                {isProvisional && '?'}
                            </Typography>
                        </Stack>
                    </Tooltip>
                </Stack>

                <Stack
                    direction='row'
                    mb={2}
                    spacing={2}
                    justifyContent='start'
                    alignItems='center'
                >
                    {isProvisional && Math.round(tacticsRating.overall) <= 0 ? (
                        <MeterGauge
                            value={0}
                            width={300}
                            height={300}
                            text='?'
                            color='#4b4d49'
                        />
                    ) : (
                        <MeterGauge
                            value={Math.round(tacticsRating.overall)}
                            width={100}
                            height={100}
                            text={new Number(
                                Math.round(tacticsRating.overall),
                            ).toString()}
                            color='#37e691'
                        />
                    )}
                </Stack>

                <Grid2 container rowGap={4} columnSpacing={2} justifyContent='center'>
                    {tacticsRating.components.map((c) => (
                        <Grid2
                            key={c.name}
                            xs={6}
                            sm={3}
                            md
                            display='flex'
                            justifyContent='center'
                        >
                            <Tooltip title={c.description}>
                                <Stack alignItems='center'>
<<<<<<< HEAD
=======
                                    <Typography variant='body2' color='text.secondary'>
                                        {c.link ? (
                                            <Link component={RouterLink} to={c.link}>
                                                {c.name}
                                            </Link>
                                        ) : (
                                            c.name
                                        )}
                                    </Typography>

>>>>>>> fb7fb8c2
                                    <Typography
                                        variant='body2'
                                        color='text.main'
                                        sx={{
                                            fontWeight: 'bold',
                                        }}
                                    >
                                        {c.link ? (
                                            <Link component={RouterLink} to={c.link}>
                                                {c.name}
                                            </Link>
                                        ) : (
                                            c.name
                                        )}
                                    </Typography>

                                    <>
                                        {' '}
                                        {c.rating <= 0 ? (
                                            <MeterGauge
                                                value={0}
                                                width={100}
                                                height={100}
                                                text='?'
                                                color='#4b4d49'
                                            />
                                        ) : (
                                            <MeterGauge
                                                value={Math.round(c.rating)}
                                                width={100}
                                                height={100}
                                                text={new Number(
                                                    Math.round(c.rating),
                                                ).toString()}
                                                color={getExamColour(c)}
                                            />
                                        )}
                                    </>
                                </Stack>
                            </Tooltip>
                        </Grid2>
                    ))}
                </Grid2>
            </CardContent>
        </Card>
    );
};

export default TacticsScoreCard;

function getTooltip(
    rating: number,
    minCohort: number,
    maxCohort: number,
    isProvisional: boolean,
): string {
    let tooltip = '';
    if (rating < minCohort) {
        tooltip =
            'Your tactics rating is low for your cohort. It is calculated as the average of the below components.';
    } else if (rating > maxCohort) {
        tooltip =
            'Your tactics rating is at the next level! It is calculated as the average of the below components.';
    } else {
        tooltip =
            'Your tactics rating is even with your cohort. It is calculated as the average of the below components.';
    }

    if (isProvisional) {
        tooltip +=
            " Your rating is provisional because one or more components hasn't been started or could not be calculated.";
    }

    return tooltip;
}<|MERGE_RESOLUTION|>--- conflicted
+++ resolved
@@ -116,19 +116,7 @@
                         >
                             <Tooltip title={c.description}>
                                 <Stack alignItems='center'>
-<<<<<<< HEAD
-=======
-                                    <Typography variant='body2' color='text.secondary'>
-                                        {c.link ? (
-                                            <Link component={RouterLink} to={c.link}>
-                                                {c.name}
-                                            </Link>
-                                        ) : (
-                                            c.name
-                                        )}
-                                    </Typography>
 
->>>>>>> fb7fb8c2
                                     <Typography
                                         variant='body2'
                                         color='text.main'
