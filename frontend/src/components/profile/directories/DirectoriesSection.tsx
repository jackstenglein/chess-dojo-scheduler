--- conflicted
+++ resolved
@@ -281,12 +281,7 @@
                     disableRowSelectionOnClick
                     onRowSelectionModelChange={setRowSelectionModel}
                     rowSelectionModel={rowSelectionModel}
-<<<<<<< HEAD
-                    isRowSelectable={isDirectorySelectable}
                     rowReordering={isAdmin && !isMobile}
-=======
-                    rowReordering={isAdmin}
->>>>>>> a7ee6e07
                     onRowOrderChange={handleRowOrderChange}
                     pagination
                     pageSizeOptions={pageSizeOptions}
@@ -306,7 +301,6 @@
     );
 };
 
-<<<<<<< HEAD
 function ListViewCell(params: GridRenderCellParams) {
     if (params.row.type === 'DIRECTORY') {
         return (
@@ -365,15 +359,6 @@
     renderCell: ListViewCell,
 };
 
-/**
- * Returns true if the directory is selectable in the data grid.
- */
-function isDirectorySelectable(params: GridRowParams<DirectoryItem>) {
-    return !isManagedDirectory(params.row.id);
-}
-
-=======
->>>>>>> a7ee6e07
 function CustomGridToolbar() {
     return (
         <GridToolbarContainer>
