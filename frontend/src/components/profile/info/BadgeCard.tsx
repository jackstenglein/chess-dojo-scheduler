import { useRequirements } from '@/api/cache/requirements';
import { Link } from '@/components/navigation/Link';
import { ALL_COHORTS, User } from '@/database/user';
import { calculateTacticsRating } from '@/exams/view/exam';
import { ZoomOutMap } from '@mui/icons-material';
import { Box, Card, CardContent, CardHeader, IconButton, Stack, Tooltip } from '@mui/material';
import Image from 'next/image';
import { useEffect, useMemo, useState } from 'react';
import postmortem2023 from './2023-postmortem.png';
import postmortem2024 from './2024-postmortem.png';
import { BadgCabinetDialog } from './BadgeCabinetDialog';
import BadgeDialog from './BadgeDialog';
import { Badge, getBadges } from './badgeHandler';
import { BadgeImage } from './BadgeImage';

export const BadgeCard = ({ user }: { user: User }) => {
    const [selectedBadge, setSelectedBadge] = useState<Badge>();
    const [isViewAllModalOpen, setIsViewAllModalOpen] = useState(false);
    const { requirements } = useRequirements(ALL_COHORTS, true);

    const [allBadges, earnedBadges] = useMemo(() => {
<<<<<<< HEAD
        const tacticsRating = calculateTacticsRating(user, requirements);
        const allBadges = getBadges(user, tacticsRating);
        const earnedBadges = allBadges.filter(
            (badge) => badge.isEarned && !badge.isPreviousLevel,
        );
=======
        const allBadges = getBadges(user);
        const earnedBadges = allBadges.filter((badge) => badge.isEarned && !badge.isPreviousLevel);
>>>>>>> 7326095a
        return [allBadges, earnedBadges];
    }, [user, requirements]);

    const [previousEarnedBadges, setPreviousEarnedBadges] = useState<Badge[]>();
    const badges: JSX.Element[] = [];

    const handleBadgeClick = (badge: Badge) => {
        setSelectedBadge(badge);
    };

    const handleCloseDialog = () => {
        setSelectedBadge(undefined);
    };

    useEffect(() => {
<<<<<<< HEAD
        if (!previousEarnedBadges) {
            if (requirements.length) {
                setPreviousEarnedBadges(earnedBadges);
            }
            return;
        }

        const newBadge = earnedBadges.find((b) =>
            previousEarnedBadges.every((b2) => b.image !== b2.image),
=======
        const newBadge = earnedBadges.find(
            (badge, index) =>
                !previousEarnedBadges[index] || badge.image !== previousEarnedBadges[index].image,
>>>>>>> 7326095a
        );
        if (newBadge) {
            setSelectedBadge(newBadge);
            setPreviousEarnedBadges(earnedBadges);
        }
    }, [
        earnedBadges,
        previousEarnedBadges,
        setSelectedBadge,
        setPreviousEarnedBadges,
        requirements,
    ]);

    if (!user.createdAt || user.createdAt < '2023-12') {
        badges.push(
            <Link key='postmortem-2023' href={`/profile/${user.username}/postmortem/2023`}>
                <Tooltip title='View my 2023 postmortem!'>
                    <Image src={postmortem2023} alt='2023 postmortem' width={50} height={50} />
                </Tooltip>
            </Link>,
        );
    }

    if (!user.createdAt || user.createdAt < '2024-12') {
        badges.push(
            <Link key='postmortem-2024' href={`/profile/${user.username}/postmortem/2024`}>
                <Tooltip title='View my 2024 postmortem!'>
                    <Image src={postmortem2024} alt='2024 postmortem' width={50} height={50} />
                </Tooltip>
            </Link>,
        );
    }

    for (const badge of earnedBadges) {
        badges.push(<BadgeImage badge={badge} onClick={handleBadgeClick} />);
    }

    if (badges.length === 0) {
        return null;
    }

    return (
        <>
            <Card>
                <Stack
                    direction='row'
                    justifyContent='space-between'
                    alignItems='center'
                    px={2}
                    pt={2}
                >
                    <CardHeader title='Badges' sx={{ p: 0 }} />
                    <Tooltip title='View All Badges'>
                        <IconButton color='primary' onClick={() => setIsViewAllModalOpen(true)}>
                            <ZoomOutMap />
                        </IconButton>
                    </Tooltip>
                </Stack>
                <CardContent sx={{ pt: 1, pb: 2, px: 2 }}>
                    <Stack
                        direction='row'
                        columnGap={0.75}
                        flexWrap='wrap'
                        rowGap={1}
                        alignItems='center'
                        sx={{ p: 1 }}
                    >
                        {badges.map((badge, idx) => (
                            <Box
                                key={idx}
                                sx={{
                                    height: '50px',
                                    width: '50px',
                                    '&:hover': {
                                        transform: 'scale(1.1)',
                                        transition: 'transform 0.2s',
                                    },
                                }}
                            >
                                {badge}
                            </Box>
                        ))}
                    </Stack>
                </CardContent>
            </Card>

            <BadgeDialog selectedBadge={selectedBadge} handleCloseDialog={handleCloseDialog} />

            <BadgCabinetDialog
                isOpen={isViewAllModalOpen}
                onClose={() => setIsViewAllModalOpen(false)}
                allBadges={allBadges}
            />
        </>
    );
};<|MERGE_RESOLUTION|>--- conflicted
+++ resolved
@@ -19,16 +19,9 @@
     const { requirements } = useRequirements(ALL_COHORTS, true);
 
     const [allBadges, earnedBadges] = useMemo(() => {
-<<<<<<< HEAD
         const tacticsRating = calculateTacticsRating(user, requirements);
         const allBadges = getBadges(user, tacticsRating);
-        const earnedBadges = allBadges.filter(
-            (badge) => badge.isEarned && !badge.isPreviousLevel,
-        );
-=======
-        const allBadges = getBadges(user);
         const earnedBadges = allBadges.filter((badge) => badge.isEarned && !badge.isPreviousLevel);
->>>>>>> 7326095a
         return [allBadges, earnedBadges];
     }, [user, requirements]);
 
@@ -44,7 +37,6 @@
     };
 
     useEffect(() => {
-<<<<<<< HEAD
         if (!previousEarnedBadges) {
             if (requirements.length) {
                 setPreviousEarnedBadges(earnedBadges);
@@ -54,11 +46,6 @@
 
         const newBadge = earnedBadges.find((b) =>
             previousEarnedBadges.every((b2) => b.image !== b2.image),
-=======
-        const newBadge = earnedBadges.find(
-            (badge, index) =>
-                !previousEarnedBadges[index] || badge.image !== previousEarnedBadges[index].image,
->>>>>>> 7326095a
         );
         if (newBadge) {
             setSelectedBadge(newBadge);
