'use strict';

import {
    ConditionalCheckFailedException,
    GetItemCommand,
    PutItemCommand,
} from '@aws-sdk/client-dynamodb';
import { marshall, unmarshall } from '@aws-sdk/util-dynamodb';
import {
    SubscriptionStatus,
    User,
} from '@jackstenglein/chess-dojo-common/src/database/user';
import {
    MAX_ROUND_ROBIN_PLAYERS,
    RoundRobin,
    RoundRobinPairing,
    RoundRobinPlayer,
    RoundRobinPlayerStatuses,
    RoundRobinRegisterRequest,
    RoundRobinRegisterSchema,
    RoundRobinWaitlist,
} from '@jackstenglein/chess-dojo-common/src/roundRobin/api';
import { APIGatewayProxyHandlerV2 } from 'aws-lambda';
import {
    ApiError,
    errToApiGatewayProxyResultV2,
    parseEvent,
    requireUserInfo,
    success,
} from 'chess-dojo-directory-service/api';
import {
    and,
    attributeExists,
    attributeNotExists,
    dynamo,
    sizeLessThan,
    UpdateItemBuilder,
} from 'chess-dojo-directory-service/database';
<<<<<<< HEAD
import Stripe from 'stripe';
import { v4 as uuid } from 'uuid';
import { getSecret } from './secret';
=======
>>>>>>> 9452b5b9

export const tournamentsTable = process.env.stage + '-tournaments';
const usersTable = process.env.stage + '-users';
const MAX_ATTEMPTS = 3;
const FRONTEND_HOST = process.env.frontendHost;

let stripe: Stripe | undefined = undefined;

/**
 * Handles a request to register for the round robin. If the round robin
 * does not have enough registrations, the user is added to the waitlist.
 * If this registration causes the tournament to reach the max number of
 * players, the tournament is started and the waitlist is reset.
 * @param event The API gateway event that triggered the request.
 * @returns The updated tournament and waitlist.
 */
export const handler: APIGatewayProxyHandlerV2 = async (event) => {
    try {
        console.log('Event: ', event);
        const request = parseEvent(event, RoundRobinRegisterSchema);
        const { username } = requireUserInfo(event);
        const user = await fetchUser(username);

        if (user.subscriptionStatus !== SubscriptionStatus.Subscribed) {
            const url = await getCheckoutUrl({ user, request });
            return success({ url });
        }

        const tournaments = await register({ username, request });
        return success(tournaments);
    } catch (err) {
        return errToApiGatewayProxyResultV2(err);
    }
};

/**
 * Fetches the user with the given username.
 * @param username The username to fetch.
 * @returns The user with the given username.
 */
async function fetchUser(username: string): Promise<User> {
    const result = await dynamo.send(
        new GetItemCommand({
            Key: {
                username: { S: username },
            },
            TableName: usersTable,
        })
    );
    if (!result.Item) {
        throw new ApiError({
            statusCode: 400,
            publicMessage: `Invalid request: user ${username} does not exist`,
        });
    }
    return unmarshall(result.Item) as User;
}

async function initStripe(): Promise<Stripe> {
    return new Stripe(
        (await getSecret(`chess-dojo-${process.env.stage}-stripeKey`)) || ''
    );
}

/**
 * Creates and returns a Stripe checkout URL in setup mode.
 * @param user The user being redirected to Stripe.
 * @param request The round robin register request.
 * @returns The Stripe checkout URL.
 */
async function getCheckoutUrl({
    user,
    request,
}: {
    user: User;
    request: RoundRobinRegisterRequest;
}): Promise<string> {
    if (!stripe) {
        stripe = await initStripe();
    }

    const session = await stripe.checkout.sessions.create({
        client_reference_id: user.username,
        customer: user.paymentInfo?.customerId,
        customer_creation: user.paymentInfo?.customerId ? undefined : 'always',
        mode: 'setup',
        payment_method_types: [
            'card',
            'cashapp',
            'link',
            'bancontact',
            'ideal',
            'sepa_debit',
        ],
        custom_text: {
            after_submit: {
                message:
                    'ChessDojo will charge you $2 once the Round Robin tournament begins. Withdraw before the tournament starts for free. After the tournament starts, no refunds will be provided.',
            },
        },
        success_url: `${FRONTEND_HOST}/tournaments/round-robin?cohort=${request.cohort}`,
        cancel_url: `${FRONTEND_HOST}/tournaments/round-robin?cohort=${request.cohort}`,
        metadata: {
            type: 'ROUND_ROBIN',
            username: user.username,
            displayName: request.displayName,
            lichessUsername: request.lichessUsername,
            chesscomUsername: request.chesscomUsername,
            discordUsername: request.discordUsername || '',
            cohort: request.cohort,
        },
    });
    console.log('Session: %j', session);

    if (!session.url) {
        throw new ApiError({
            statusCode: 500,
            publicMessage: 'Temporary server error',
            privateMessage: `Stripe checkout session does not have URL: ${session}`,
        });
    }
    return session.url;
}

/**
 * Registers the given user for the given round robin.
 * @param username The username of the person registering.
 * @param request The round robin registration request.
 * @param checkoutSession The Stripe checkout session for users who paid to enter.
 * @returns An array of the updated tournament and waitlist.
 */
export async function register({
    username,
    request,
    checkoutSession,
}: {
    username: string;
    request: RoundRobinRegisterRequest;
    checkoutSession?: Stripe.Checkout.Session;
}): Promise<{ waitlist: RoundRobinWaitlist; tournament?: RoundRobin }> {
    const player: RoundRobinPlayer = {
        username,
        displayName: request.displayName,
        lichessUsername: request.lichessUsername,
        chesscomUsername: request.chesscomUsername,
        discordUsername: request.discordUsername,
        status: RoundRobinPlayerStatuses.ACTIVE,
        checkoutSession,
    };

    let attempts = 0;
    while (attempts < MAX_ATTEMPTS) {
        try {
            const input = new UpdateItemBuilder()
                .key('type', `ROUND_ROBIN_${request.cohort}`)
                .key('startsAt', 'WAITING')
                .set(['players', username], player)
                .condition(
                    and(
                        attributeExists('players'),
                        attributeNotExists(['players', username]),
                        sizeLessThan('players', MAX_ROUND_ROBIN_PLAYERS)
                    )
                )
                .table(tournamentsTable)
                .return('ALL_NEW')
                .build();

            console.log('Input: %j', input);

            const result = await dynamo.send(input);
            const waitlist = unmarshall(result.Attributes!) as RoundRobin;

            if (Object.keys(waitlist.players).length >= MAX_ROUND_ROBIN_PLAYERS) {
                return startTournament(waitlist);
            }

            return { waitlist };
        } catch (err) {
            if (err instanceof ConditionalCheckFailedException) {
                attempts++;
            } else {
                throw err;
            }
        }
    }

    throw new ApiError({
        statusCode: 500,
        publicMessage: 'Temporary server error',
        privateMessage: 'Exhausted max retries while conditional check failed',
    });
}

/**
 * Converts the given waitlist into an active tournament. After the tournament
 * is started, the waitlist is emptied to allow additional registrations.
 * @param waitlist The waitlist to convert.
 * @returns The new tournament as well as the waitlist.
 */
async function startTournament(
    waitlist: RoundRobin
): Promise<{ waitlist: RoundRobinWaitlist; tournament: RoundRobin }> {
    if (Object.keys(waitlist.players).length !== MAX_ROUND_ROBIN_PLAYERS) {
        throw new ApiError({
            statusCode: 500,
            publicMessage: 'Temporary server error',
            privateMessage: `Waitlist does not have ${MAX_ROUND_ROBIN_PLAYERS} players: ${waitlist}`,
        });
    }

    const startDate = new Date();
    const endDate = new Date(startDate);
    endDate.setMonth(endDate.getMonth() + 3);

    const tournament: RoundRobin = {
        ...waitlist,
        startsAt: `ACTIVE_${startDate.toISOString()}`,
        startDate: startDate.toISOString(),
        endDate: endDate.toISOString(),
        name: generateName(startDate, waitlist.name),
    };
    setPairings(tournament);

    await dynamo.send(
        new PutItemCommand({
            Item: marshall(tournament, { removeUndefinedValues: true }),
            TableName: tournamentsTable,
        })
    );

    waitlist.players = {};
    waitlist.name = `${parseInt(waitlist.name) + 1}`;
    await dynamo.send(
        new PutItemCommand({
            Item: marshall(waitlist, { removeUndefinedValues: true }),
            TableName: tournamentsTable,
        })
    );

    await chargeFreeUsers(tournament);
    return { tournament, waitlist };
}

/**
 * Charges the free users in the given tournament.
 * @param tournament The tournament to charge free users for.
 */
async function chargeFreeUsers(tournament: RoundRobin) {
    for (const player of Object.values(tournament.players)) {
        if (!player.checkoutSession?.setup_intent) {
            continue;
        }

        try {
            if (!stripe) {
                stripe = await initStripe();
            }
            const setupIntent = await stripe.setupIntents.retrieve(
                player.checkoutSession.setup_intent as string
            );
            await stripe.paymentIntents.create({
                amount: 200,
                currency: 'usd',
                customer: player.checkoutSession.customer as string,
                payment_method: setupIntent.payment_method as string,
                off_session: true,
                confirm: true,
                statement_descriptor: 'CHESSDOJO ROUND ROBIN',
            });
        } catch (err) {
            console.error(`Failed to charge player %j: %j`, player, err);
        }
    }
}

/**
 * Generates a round robin tournament name based on the start date.
 * @param startDate The start date of the tournament.
 * @returns The generated name.
 */
function generateName(startDate: Date, number: string) {
    const month = startDate.getUTCMonth() + 1;
    const year = startDate.getUTCFullYear();

    if (month >= 12 || month <= 2) {
        // Dec - Feb
        return `Winter ${year} #${number}`;
    }
    if (month <= 5) {
        // March - May
        return `Spring ${year} #${number}`;
    }
    if (month <= 8) {
        // June - Aug
        return `Summer ${year} #${number}`;
    }
    // Sept - Nov
    return `Fall ${year} #${number}`;
}

/**
 * Generates the pairings using the Berger table for 10 players
 * and sets it on the given tournament.
 * See https://handbook.fide.com/chapter/C05Annex1.
 * @param tournament The tournament to generate and set pairings for.
 */
function setPairings(tournament: RoundRobin) {
    const players = Object.keys(tournament.players);
    const pairings: RoundRobinPairing[][] = [];

    for (const round of bergerTable) {
        const roundPairings: RoundRobinPairing[] = [];
        for (const [whiteIdx, blackIdx] of round) {
            roundPairings.push({
                white: players[whiteIdx],
                black: players[blackIdx],
            });
        }
        pairings.push(roundPairings);
    }

    tournament.playerOrder = players;
    tournament.pairings = pairings;
}

// See https://handbook.fide.com/chapter/C05Annex1
const bergerTable = [
    [
        [0, 9],
        [1, 8],
        [2, 7],
        [3, 6],
        [4, 5],
    ],
    [
        [9, 5],
        [6, 4],
        [7, 3],
        [8, 2],
        [0, 1],
    ],
    [
        [1, 9],
        [2, 0],
        [3, 8],
        [4, 7],
        [5, 6],
    ],
    [
        [9, 6],
        [7, 5],
        [8, 4],
        [0, 3],
        [1, 2],
    ],
    [
        [2, 9],
        [3, 1],
        [4, 0],
        [5, 8],
        [6, 7],
    ],
    [
        [9, 7],
        [8, 6],
        [0, 5],
        [1, 4],
        [2, 3],
    ],
    [
        [3, 9],
        [4, 2],
        [5, 1],
        [6, 0],
        [7, 8],
    ],
    [
        [9, 8],
        [0, 7],
        [1, 6],
        [2, 5],
        [3, 4],
    ],
    [
        [4, 9],
        [5, 3],
        [6, 2],
        [7, 1],
        [8, 0],
    ],
];<|MERGE_RESOLUTION|>--- conflicted
+++ resolved
@@ -36,12 +36,8 @@
     sizeLessThan,
     UpdateItemBuilder,
 } from 'chess-dojo-directory-service/database';
-<<<<<<< HEAD
 import Stripe from 'stripe';
-import { v4 as uuid } from 'uuid';
 import { getSecret } from './secret';
-=======
->>>>>>> 9452b5b9
 
 export const tournamentsTable = process.env.stage + '-tournaments';
 const usersTable = process.env.stage + '-users';
