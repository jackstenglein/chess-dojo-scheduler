--- conflicted
+++ resolved
@@ -7,10 +7,7 @@
 	env GOARCH=amd64 GOOS=linux go build -ldflags="-s -w" -o bin/user/set user/set/main.go
 	env GOARCH=amd64 GOOS=linux go build -ldflags="-s -w" -o bin/user/update user/update/main.go
 	env GOARCH=amd64 GOOS=linux go build -ldflags="-s -w" -o bin/user/get user/get/main.go
-<<<<<<< HEAD
-	
-=======
->>>>>>> 2dbbda12
+
 	env GOARCH=amd64 GOOS=linux go build -ldflags="-s -w" -o bin/user/ratings/update user/ratings/update/main.go
 
 	env GOARCH=amd64 GOOS=linux go build -ldflags="-s -w" -o bin/availability/set availability/set/main.go
