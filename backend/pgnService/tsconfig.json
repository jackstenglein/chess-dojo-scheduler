{
    "compilerOptions": {
        "lib": ["es2021"],
        "strict": true,
<<<<<<< HEAD
        "esModuleInterop": true
=======
        "target": "ES2015",
        "moduleResolution": "NodeNext",
        "module": "NodeNext"
>>>>>>> 38757f7f
    }
}<|MERGE_RESOLUTION|>--- conflicted
+++ resolved
@@ -2,12 +2,9 @@
     "compilerOptions": {
         "lib": ["es2021"],
         "strict": true,
-<<<<<<< HEAD
-        "esModuleInterop": true
-=======
+        "esModuleInterop": true,
         "target": "ES2015",
         "moduleResolution": "NodeNext",
         "module": "NodeNext"
->>>>>>> 38757f7f
     }
 }